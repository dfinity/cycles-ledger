type Account = record { owner : principal; subaccount : opt vec nat8 };
type Allowance = record { allowance : nat; expires_at : opt nat64 };
type AllowanceArgs = record { account : Account; spender : Account };
type BlockIndex = nat;
type ApproveArgs = record {
  fee : opt nat;
  memo : opt vec nat8;
  from_subaccount : opt vec nat8;
  created_at_time : opt nat64;
  amount : nat;
  expected_allowance : opt nat;
  expires_at : opt nat64;
  spender : Account;
};
type ApproveError = variant {
  GenericError : record { message : text; error_code : nat };
  TemporarilyUnavailable;
  Duplicate : record { duplicate_of : nat };
  BadFee : record { expected_fee : nat };
  AllowanceChanged : record { current_allowance : nat };
  CreatedInFuture : record { ledger_time : nat64 };
  TooOld;
  Expired : record { ledger_time : nat64 };
  InsufficientFunds : record { balance : nat };
};
type DepositArgs = record {
  to : Account;
  memo : opt vec nat8;
};
type DepositResult = record { balance : nat; txid : nat };
type RejectionCode = variant {
  NoError;
  CanisterError;
  SysTransient;
  DestinationInvalid;
  Unknown;
  SysFatal;
  CanisterReject;
};
<<<<<<< HEAD

type Map = vec record { text; Value };

type SendArgs = record {
    amount : nat;
    from_subaccount : opt Subaccount;
    to : principal;
    created_at_time : opt Timestamp;
    memo : opt blob;
};

type SendError = record {
    fee_block : opt BlockIndex;
    reason : SendErrorReason;
=======
type SendArg = record {
  to : principal;
  fee : opt nat;
  memo : opt vec nat8;
  from_subaccount : opt vec nat8;
  created_at_time : opt nat64;
  amount : nat;
>>>>>>> 430ccb08
};
type SendError = record { fee_block : opt nat; reason : SendErrorReason };
type SendErrorReason = variant {
  GenericError : record { message : text; error_code : nat };
  TemporarilyUnavailable;
  FailedToSend : record {
    rejection_code : RejectionCode;
    rejection_reason : text;
  };
  Duplicate : record { duplicate_of : nat };
  BadFee : record { expected_fee : nat };
  InvalidReceiver : record { receiver : principal };
  CreatedInFuture : record { ledger_time : nat64 };
  TooOld;
  InsufficientFunds : record { balance : nat };
};
type SupportedStandard = record { url : text; name : text };
type TransferArg = record {
  to : Account;
  fee : opt nat;
  memo : opt vec nat8;
  from_subaccount : opt vec nat8;
  created_at_time : opt nat64;
  amount : nat;
};
type TransferError = variant {
  GenericError : record { message : text; error_code : nat };
  TemporarilyUnavailable;
  BadBurn : record { min_burn_amount : nat };
  Duplicate : record { duplicate_of : nat };
  BadFee : record { expected_fee : nat };
  CreatedInFuture : record { ledger_time : nat64 };
  TooOld;
  InsufficientFunds : record { balance : nat };
};
type TransferFromArgs = record {
  to : Account;
  fee : opt nat;
  spender_subaccount : opt vec nat8;
  from : Account;
  memo : opt vec nat8;
  created_at_time : opt nat64;
  amount : nat;
};
type TransferFromError = variant {
  GenericError : record { message : text; error_code : nat };
  TemporarilyUnavailable;
  InsufficientAllowance : record { allowance : nat };
  BadBurn : record { min_burn_amount : nat };
  Duplicate : record { duplicate_of : nat };
  BadFee : record { expected_fee : nat };
  CreatedInFuture : record { ledger_time : nat64 };
  TooOld;
  InsufficientFunds : record { balance : nat };
};
type Value = variant {
  Int : int;
  Map : vec record { text; Value };
  Nat : nat;
  Nat64 : nat64;
  Blob : vec nat8;
  Text : text;
  Array : vec Value;
};
service : {
<<<<<<< HEAD
    icrc1_metadata : () -> (vec record { text; Value }) query;
    icrc1_name : () -> (text) query;
    icrc1_symbol : () -> (text) query;
    icrc1_decimals : () -> (nat8) query;
    icrc1_fee : () -> (nat) query;
    icrc1_total_supply : () -> (nat) query;
    icrc1_minting_account : () -> (opt Account) query;
    icrc1_balance_of : (Account) -> (nat) query;
    icrc1_transfer : (TransferArgs) -> (variant { Ok : BlockIndex; Err : TransferError });
    icrc1_supported_standards : () -> (vec record { name : text; url : text }) query;

    // Endpoints specific to the cycle ledger.
    deposit : (record { to : Account; memo : opt blob }) -> (record { txid : BlockIndex; balance : nat });
    // Charges the fee no matter if the attempt was successful or not.
    send : (SendArgs) -> (variant { Ok : BlockIndex; Err : SendError });
};
=======
  deposit : (DepositArgs) -> (DepositResult);
  icrc1_balance_of : (Account) -> (nat) query;
  icrc1_decimals : () -> (nat8) query;
  icrc1_fee : () -> (nat) query;
  icrc1_metadata : () -> (vec record { text; Value }) query;
  icrc1_minting_account : () -> (opt Account) query;
  icrc1_name : () -> (text) query;
  icrc1_supported_standards : () -> (vec SupportedStandard) query;
  icrc1_symbol : () -> (text) query;
  icrc1_total_supply : () -> (nat) query;
  icrc1_transfer : (TransferArg) -> (variant { Ok : BlockIndex; Err : TransferError });
  icrc2_allowance : (AllowanceArgs) -> (Allowance) query;
  icrc2_approve : (ApproveArgs) -> (variant { Ok : nat; Err : ApproveError });
  icrc2_transfer_from : (TransferFromArgs) -> (variant { Ok : nat; Err : TransferFromError });
  send : (SendArg) -> (variant { Ok : nat; Err : SendError });
}           
>>>>>>> 430ccb08
<|MERGE_RESOLUTION|>--- conflicted
+++ resolved
@@ -37,30 +37,12 @@
   SysFatal;
   CanisterReject;
 };
-<<<<<<< HEAD
-
-type Map = vec record { text; Value };
-
 type SendArgs = record {
     amount : nat;
-    from_subaccount : opt Subaccount;
+    from_subaccount : opt vec nat8;
     to : principal;
-    created_at_time : opt Timestamp;
+    created_at_time : opt nat64;
     memo : opt blob;
-};
-
-type SendError = record {
-    fee_block : opt BlockIndex;
-    reason : SendErrorReason;
-=======
-type SendArg = record {
-  to : principal;
-  fee : opt nat;
-  memo : opt vec nat8;
-  from_subaccount : opt vec nat8;
-  created_at_time : opt nat64;
-  amount : nat;
->>>>>>> 430ccb08
 };
 type SendError = record { fee_block : opt nat; reason : SendErrorReason };
 type SendErrorReason = variant {
@@ -126,24 +108,6 @@
   Array : vec Value;
 };
 service : {
-<<<<<<< HEAD
-    icrc1_metadata : () -> (vec record { text; Value }) query;
-    icrc1_name : () -> (text) query;
-    icrc1_symbol : () -> (text) query;
-    icrc1_decimals : () -> (nat8) query;
-    icrc1_fee : () -> (nat) query;
-    icrc1_total_supply : () -> (nat) query;
-    icrc1_minting_account : () -> (opt Account) query;
-    icrc1_balance_of : (Account) -> (nat) query;
-    icrc1_transfer : (TransferArgs) -> (variant { Ok : BlockIndex; Err : TransferError });
-    icrc1_supported_standards : () -> (vec record { name : text; url : text }) query;
-
-    // Endpoints specific to the cycle ledger.
-    deposit : (record { to : Account; memo : opt blob }) -> (record { txid : BlockIndex; balance : nat });
-    // Charges the fee no matter if the attempt was successful or not.
-    send : (SendArgs) -> (variant { Ok : BlockIndex; Err : SendError });
-};
-=======
   deposit : (DepositArgs) -> (DepositResult);
   icrc1_balance_of : (Account) -> (nat) query;
   icrc1_decimals : () -> (nat8) query;
@@ -158,6 +122,5 @@
   icrc2_allowance : (AllowanceArgs) -> (Allowance) query;
   icrc2_approve : (ApproveArgs) -> (variant { Ok : nat; Err : ApproveError });
   icrc2_transfer_from : (TransferFromArgs) -> (variant { Ok : nat; Err : TransferFromError });
-  send : (SendArg) -> (variant { Ok : nat; Err : SendError });
-}           
->>>>>>> 430ccb08
+  send : (SendArgs) -> (variant { Ok : nat; Err : SendError });
+}           