type Account = record { owner : principal; subaccount : opt vec nat8 };
type Allowance = record { allowance : nat; expires_at : opt nat64 };
type AllowanceArgs = record { account : Account; spender : Account };
type BlockIndex = nat;
type ApproveArgs = record {
  fee : opt nat;
  memo : opt vec nat8;
  from_subaccount : opt vec nat8;
  created_at_time : opt nat64;
  amount : nat;
  expected_allowance : opt nat;
  expires_at : opt nat64;
  spender : Account;
};
type ApproveError = variant {
  GenericError : record { message : text; error_code : nat };
  TemporarilyUnavailable;
  Duplicate : record { duplicate_of : nat };
  BadFee : record { expected_fee : nat };
  AllowanceChanged : record { current_allowance : nat };
  CreatedInFuture : record { ledger_time : nat64 };
  TooOld;
  Expired : record { ledger_time : nat64 };
  InsufficientFunds : record { balance : nat };
};
type DepositArgs = record {
  to : Account;
  memo : opt vec nat8;
};
type DepositResult = record { balance : nat; txid : nat };
type RejectionCode = variant {
  NoError;
  CanisterError;
  SysTransient;
  DestinationInvalid;
  Unknown;
  SysFatal;
  CanisterReject;
};
type SendArgs = record {
    amount : nat;
    from_subaccount : opt vec nat8;
    to : principal;
    created_at_time : opt nat64;
    memo : opt blob;
};
type SendError = record { fee_block : opt nat; reason : SendErrorReason };
type SendErrorReason = variant {
  GenericError : record { message : text; error_code : nat };
  TemporarilyUnavailable;
  FailedToSend : record {
    rejection_code : RejectionCode;
    rejection_reason : text;
  };
  Duplicate : record { duplicate_of : nat };
  BadFee : record { expected_fee : nat };
  InvalidReceiver : record { receiver : principal };
  CreatedInFuture : record { ledger_time : nat64 };
  TooOld;
  InsufficientFunds : record { balance : nat };
};
type SupportedStandard = record { url : text; name : text };
type TransferArg = record {
  to : Account;
  fee : opt nat;
  memo : opt vec nat8;
  from_subaccount : opt vec nat8;
  created_at_time : opt nat64;
  amount : nat;
};
type TransferError = variant {
  GenericError : record { message : text; error_code : nat };
  TemporarilyUnavailable;
  BadBurn : record { min_burn_amount : nat };
  Duplicate : record { duplicate_of : nat };
  BadFee : record { expected_fee : nat };
  CreatedInFuture : record { ledger_time : nat64 };
  TooOld;
  InsufficientFunds : record { balance : nat };
};
type TransferFromArgs = record {
  to : Account;
  fee : opt nat;
  spender_subaccount : opt vec nat8;
  from : Account;
  memo : opt vec nat8;
  created_at_time : opt nat64;
  amount : nat;
};
type TransferFromError = variant {
  GenericError : record { message : text; error_code : nat };
  TemporarilyUnavailable;
  InsufficientAllowance : record { allowance : nat };
  BadBurn : record { min_burn_amount : nat };
  Duplicate : record { duplicate_of : nat };
  BadFee : record { expected_fee : nat };
  CreatedInFuture : record { ledger_time : nat64 };
  TooOld;
  InsufficientFunds : record { balance : nat };
};
type Value = variant {
  Int : int;
  Map : vec record { text; Value };
  Nat : nat;
  Nat64 : nat64;
  Blob : vec nat8;
  Text : text;
  Array : vec Value;
};

type GetTransactionsArgs = vec record { start : nat; length : nat };

type GetTransactionsResult = record {
    // Total number of transactions in the
    // transaction log
    log_length : nat;

    // System certificate for the hash of the
    // latest transaction in the chain.
    // Only present if `icrc3_get_transactions`
    // is called in a non-replicated query context.
    certificate : opt blob;

    transactions : vec record { id : nat; transaction: Value };

    archived_transactions : vec record {
        args : GetTransactionsArgs;
        callback : func (GetTransactionsArgs) -> (GetTransactionsResult) query;
    };
};

service : {
  deposit : (DepositArgs) -> (DepositResult);
  icrc1_balance_of : (Account) -> (nat) query;
  icrc1_decimals : () -> (nat8) query;
  icrc1_fee : () -> (nat) query;
  icrc1_metadata : () -> (vec record { text; Value }) query;
  icrc1_minting_account : () -> (opt Account) query;
  icrc1_name : () -> (text) query;
  icrc1_supported_standards : () -> (vec SupportedStandard) query;
  icrc1_symbol : () -> (text) query;
  icrc1_total_supply : () -> (nat) query;
  icrc1_transfer : (TransferArg) -> (variant { Ok : BlockIndex; Err : TransferError });
  icrc2_allowance : (AllowanceArgs) -> (Allowance) query;
  icrc2_approve : (ApproveArgs) -> (variant { Ok : nat; Err : ApproveError });
  icrc2_transfer_from : (TransferFromArgs) -> (variant { Ok : nat; Err : TransferFromError });
<<<<<<< HEAD
  icrc3_get_transactions : (GetTransactionsArgs) -> (GetTransactionsResult) query;
  send : (SendArg) -> (variant { Ok : BlockIndex; Err : SendError });
};
=======
  send : (SendArgs) -> (variant { Ok : nat; Err : SendError });
}           
>>>>>>> 520616ca
<|MERGE_RESOLUTION|>--- conflicted
+++ resolved
@@ -144,11 +144,6 @@
   icrc2_allowance : (AllowanceArgs) -> (Allowance) query;
   icrc2_approve : (ApproveArgs) -> (variant { Ok : nat; Err : ApproveError });
   icrc2_transfer_from : (TransferFromArgs) -> (variant { Ok : nat; Err : TransferFromError });
-<<<<<<< HEAD
   icrc3_get_transactions : (GetTransactionsArgs) -> (GetTransactionsResult) query;
   send : (SendArg) -> (variant { Ok : BlockIndex; Err : SendError });
-};
-=======
-  send : (SendArgs) -> (variant { Ok : nat; Err : SendError });
-}           
->>>>>>> 520616ca
+}           