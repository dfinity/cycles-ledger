--- conflicted
+++ resolved
@@ -202,7 +202,6 @@
     }
 }
 
-<<<<<<< HEAD
 pub fn get_raw_transactions(
     env: &StateMachine,
     ledger_id: Principal,
@@ -216,7 +215,21 @@
         })
         .collect();
     let arg = Encode!(&get_transactions_args).unwrap();
-=======
+    if let WasmResult::Reply(res) = env
+        .query_call(
+            ledger_id,
+            Principal::anonymous(),
+            "icrc3_get_transactions",
+            arg,
+        )
+        .unwrap()
+    {
+        Decode!(&res, GetTransactionsResult).unwrap()
+    } else {
+        panic!("fee call rejected")
+    }
+}
+
 pub fn transaction_hashes(env: &StateMachine, ledger_id: Principal) -> BTreeMap<[u8; 32], u64> {
     let arg = Encode!(&()).unwrap();
     if let WasmResult::Reply(res) = env
@@ -239,28 +252,17 @@
     ledger_id: Principal,
 ) -> BTreeMap<(u64, u64), ()> {
     let arg = Encode!(&()).unwrap();
->>>>>>> 74ad4524
-    if let WasmResult::Reply(res) = env
-        .query_call(
-            ledger_id,
-            Principal::anonymous(),
-<<<<<<< HEAD
-            "icrc3_get_transactions",
-=======
+    if let WasmResult::Reply(res) = env
+        .query_call(
+            ledger_id,
+            Principal::anonymous(),
             "get_transaction_timestamps",
->>>>>>> 74ad4524
             arg,
         )
         .unwrap()
     {
-<<<<<<< HEAD
-        Decode!(&res, GetTransactionsResult).unwrap()
-    } else {
-        panic!("icrc3_get_transactions call rejected")
-=======
         Decode!(&res, BTreeMap<(u64, u64),()>).unwrap()
     } else {
         panic!("fee call rejected")
->>>>>>> 74ad4524
     }
 }