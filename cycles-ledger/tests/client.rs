--- conflicted
+++ resolved
@@ -7,19 +7,14 @@
 };
 use depositor::endpoints::DepositArg;
 use ic_test_state_machine_client::{StateMachine, WasmResult};
-<<<<<<< HEAD
 use icrc_ledger_types::{
     icrc1::account::Account,
+    icrc1::transfer::{TransferArg, TransferError},
     icrc2::{
         allowance::{Allowance, AllowanceArgs},
         approve::{ApproveArgs, ApproveError},
         transfer_from::{TransferFromArgs, TransferFromError},
     },
-=======
-use icrc_ledger_types::icrc1::{
-    account::Account,
-    transfer::{TransferArg, TransferError},
->>>>>>> 84bcda44
 };
 use num_traits::ToPrimitive;
 
@@ -71,7 +66,6 @@
     }
 }
 
-<<<<<<< HEAD
 pub fn get_allowance(
     env: &StateMachine,
     ledger_id: Principal,
@@ -160,7 +154,9 @@
         Decode!(&res, Result<Nat, TransferFromError>).unwrap()
     } else {
         panic!("icrc2_transfer_from rejected")
-=======
+    }
+}
+
 pub fn transfer(
     env: &StateMachine,
     ledger_id: Principal,
@@ -187,6 +183,5 @@
         Decode!(&res, Nat).unwrap()
     } else {
         panic!("fee call rejected")
->>>>>>> 84bcda44
     }
 }