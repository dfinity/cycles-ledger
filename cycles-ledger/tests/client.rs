--- conflicted
+++ resolved
@@ -3,14 +3,10 @@
 use candid::{Decode, Encode, Nat, Principal};
 use cycles_ledger::{
     config::FEE,
-<<<<<<< HEAD
     endpoints::{
         self, DepositResult, GetTransactionsArg, GetTransactionsArgs, GetTransactionsResult,
-        SendArg,
+        SendArgs
     },
-=======
-    endpoints::{self, DepositResult, SendArgs},
->>>>>>> 520616ca
 };
 use depositor::endpoints::DepositArg;
 use ic_test_state_machine_client::{StateMachine, WasmResult};
