use candid::{Encode, Nat};
use client::deposit;
<<<<<<< HEAD
use cycles_ledger::{
    config::{self, FEE},
    endpoints::{Memo, SendArg, SendErrorReason},
    Account,
};
=======
use cycles_ledger::{config, Account};
>>>>>>> 7d01f364
use depositor::endpoints::InitArg as DepositorInitArg;
use escargot::CargoBuild;
use ic_cdk::api::call::RejectionCode;
use ic_state_machine_tests::{CanisterId, Cycles, PrincipalId, StateMachine};
use serde_bytes::ByteBuf;

use crate::client::{balance_of, send};

mod client;

fn get_wasm(name: &str) -> Vec<u8> {
    let binary = CargoBuild::new()
        .manifest_path("../Cargo.toml")
        .target("wasm32-unknown-unknown")
        .bin(name)
        .arg("--release")
        .run()
        .expect("Unable to run cargo build");
    std::fs::read(binary.path()).unwrap_or_else(|_| panic!("{} wasm file not found", name))
}

fn install_ledger(env: &StateMachine) -> CanisterId {
    env.install_canister(get_wasm("cycles-ledger"), vec![], None)
        .unwrap()
}

fn install_depositor(env: &StateMachine, ledger_id: CanisterId) -> CanisterId {
    let depositor_init_arg = Encode!(&DepositorInitArg {
        ledger_id: ledger_id.into()
    })
    .unwrap();
    env.install_canister_with_cycles(
        get_wasm("depositor"),
        depositor_init_arg,
        None,
        Cycles::new(u128::MAX),
    )
    .unwrap()
}

#[test]
fn test_deposit_flow() {
    let env = &StateMachine::new();
    let ledger_id = install_ledger(env);
    let depositor_id = install_depositor(env, ledger_id);
    let user = Account {
        owner: PrincipalId::new_user_test_id(1).into(),
        subaccount: None,
    };

    // Check that the user doesn't have any tokens before the first deposit.
    assert_eq!(balance_of(env, ledger_id, user), 0u128);

    // Make the first deposit to the user and check the result.
    let deposit_res = deposit(env, depositor_id, user, 1_000_000_000);
    assert_eq!(deposit_res.txid, Nat::from(0));
    assert_eq!(deposit_res.balance, Nat::from(1_000_000_000));

    // Check that the user has the right balance.
<<<<<<< HEAD
    assert_eq!(balance_of(env, ledger_id, user), Nat::from(1_000_000_000))
}

#[test]
fn test_send_flow() {
    // TODO(SDK-1145): Add re-entrancy test

    let env = &StateMachine::new();
    let ledger_id = install_ledger(env);
    let depositor_id = install_depositor(env, ledger_id);
    let user_main_account = Account {
        owner: PrincipalId::new_user_test_id(1).into(),
        subaccount: None,
    };
    let user_subaccount_1 = Account {
        owner: PrincipalId::new_user_test_id(1).into(),
        subaccount: Some([1; 32]),
    };
    let user_subaccount_2 = Account {
        owner: PrincipalId::new_user_test_id(1).into(),
        subaccount: Some([2; 32]),
    };
    let user_subaccount_3 = Account {
        owner: PrincipalId::new_user_test_id(1).into(),
        subaccount: Some([3; 32]),
    };
    let user_subaccount_4 = Account {
        owner: PrincipalId::new_user_test_id(1).into(),
        subaccount: Some([4; 32]),
    };
    let send_receiver = env.create_canister(None);

    // make deposits to the user and check the result
    let deposit_res = deposit(env, depositor_id, user_main_account, 1_000_000_000);
    assert_eq!(deposit_res.txid, Nat::from(0));
    assert_eq!(deposit_res.balance, Nat::from(1_000_000_000));
    deposit(env, depositor_id, user_subaccount_1, 1_000_000_000);
    deposit(env, depositor_id, user_subaccount_2, 1_000_000_000);
    deposit(env, depositor_id, user_subaccount_3, 1_000_000_000);
    deposit(env, depositor_id, user_subaccount_4, 1_000_000_000);

    // send cycles from main account
    let send_receiver_balance = env.cycle_balance(send_receiver);
    let send_amount = 500000000_u128;
    let _send_idx = send(
        env,
        ledger_id,
        user_main_account,
        SendArg {
            from_subaccount: None,
            to: send_receiver.into(),
            fee: None,
            created_at_time: None,
            memo: None,
            amount: Nat::from(send_amount),
        },
    )
    .unwrap();
    assert_eq!(
        send_receiver_balance + send_amount,
        env.cycle_balance(send_receiver)
    );
    assert_eq!(
        balance_of(env, ledger_id, user_main_account),
        Nat::from(1_000_000_000 - send_amount - FEE)
    );

    // send cycles from subaccount
    let send_receiver_balance = env.cycle_balance(send_receiver);
    let send_amount = 100_000_000_u128;
    let _send_idx = send(
        env,
        ledger_id,
        user_subaccount_1,
        SendArg {
            from_subaccount: Some(*user_subaccount_1.effective_subaccount()),
            to: send_receiver.into(),
            fee: None,
            created_at_time: None,
            memo: None,
            amount: Nat::from(send_amount),
        },
    )
    .unwrap();
    assert_eq!(
        send_receiver_balance + send_amount,
        env.cycle_balance(send_receiver)
    );
    assert_eq!(
        balance_of(env, ledger_id, user_subaccount_1),
        1_000_000_000 - send_amount - FEE
    );

    // send cycles from subaccount with the correct fee set
    let send_receiver_balance = env.cycle_balance(send_receiver);
    let send_amount = 200_000_000_u128;
    let _send_idx = send(
        env,
        ledger_id,
        user_subaccount_2,
        SendArg {
            from_subaccount: Some(*user_subaccount_2.effective_subaccount()),
            to: send_receiver.into(),
            fee: Some(Nat::from(config::FEE)),
            created_at_time: None,
            memo: None,
            amount: Nat::from(send_amount),
        },
    )
    .unwrap();
    assert_eq!(
        send_receiver_balance + send_amount,
        env.cycle_balance(send_receiver)
    );
    assert_eq!(
        balance_of(env, ledger_id, user_subaccount_2),
        1_000_000_000 - send_amount - FEE
    );

    // send cycles from subaccount with created_at_time set
    let send_receiver_balance = env.cycle_balance(send_receiver);
    let send_amount = 300_000_000_u128;
    let _send_idx = send(
        env,
        ledger_id,
        user_subaccount_3,
        SendArg {
            from_subaccount: Some(*user_subaccount_3.effective_subaccount()),
            to: send_receiver.into(),
            fee: None,
            created_at_time: Some(100_u64),
            memo: None,
            amount: Nat::from(send_amount),
        },
    )
    .unwrap();
    assert_eq!(
        send_receiver_balance + send_amount,
        env.cycle_balance(send_receiver)
    );
    assert_eq!(
        balance_of(env, ledger_id, user_subaccount_3),
        1_000_000_000 - send_amount - FEE
    );

    // send cycles from subaccount with Memo set
    let send_receiver_balance = env.cycle_balance(send_receiver);
    let send_amount = 300_000_000_u128;
    let _send_idx = send(
        env,
        ledger_id,
        user_subaccount_4,
        SendArg {
            from_subaccount: Some(*user_subaccount_4.effective_subaccount()),
            to: send_receiver.into(),
            fee: None,
            created_at_time: None,
            memo: Some(Memo(ByteBuf::from([5; 32]))),
            amount: Nat::from(send_amount),
        },
    )
    .unwrap();
    assert_eq!(
        send_receiver_balance + send_amount,
        env.cycle_balance(send_receiver)
    );
    assert_eq!(
        balance_of(env, ledger_id, user_subaccount_4),
        1_000_000_000 - send_amount - FEE
    );
}

#[test]
fn test_send_fails() {
=======
    assert_eq!(balance_of(env, ledger_id, user), Nat::from(1_000_000_000));

    // Make another deposit to the user and check the result.
    let deposit_res = deposit(env, depositor_id, user, 500_000_000);
    assert_eq!(deposit_res.txid, Nat::from(1));
    assert_eq!(deposit_res.balance, Nat::from(1_500_000_000));

    // Check that the user has the right balance after both deposits.
    assert_eq!(balance_of(env, ledger_id, user), Nat::from(1_500_000_000));
}

#[test]
#[should_panic]
fn test_deposit_amount_below_fee() {
>>>>>>> 7d01f364
    let env = &StateMachine::new();
    let ledger_id = install_ledger(env);
    let depositor_id = install_depositor(env, ledger_id);
    let user = Account {
        owner: PrincipalId::new_user_test_id(1).into(),
        subaccount: None,
    };

<<<<<<< HEAD
    // make the first deposit to the user and check the result
    let deposit_res = deposit(env, depositor_id, user, 1_000_000_000_000);
    assert_eq!(deposit_res.txid, Nat::from(0));
    assert_eq!(deposit_res.balance, 1_000_000_000_000_u128);

    // send more than available
    let balance_before_attempt = balance_of(env, ledger_id, user);
    let send_result = send(
        env,
        ledger_id,
        user,
        SendArg {
            from_subaccount: None,
            to: depositor_id.into(),
            fee: None,
            created_at_time: None,
            memo: None,
            amount: Nat::from(u128::MAX),
        },
    )
    .unwrap_err();
    assert!(matches!(
        send_result.reason,
        SendErrorReason::InsufficientFunds { balance } if balance == 1_000_000_000_000_u128
    ));
    assert_eq!(
        balance_before_attempt - FEE,
        balance_of(env, ledger_id, user)
    );

    // send from empty subaccount
    let send_result = send(
        env,
        ledger_id,
        user,
        SendArg {
            from_subaccount: Some([5; 32]),
            to: depositor_id.into(),
            fee: None,
            created_at_time: None,
            memo: None,
            amount: Nat::from(100_000_000_u128),
        },
    )
    .unwrap_err();
    assert!(matches!(
        send_result.reason,
        SendErrorReason::InsufficientFunds { balance } if balance == 0
    ));

    // bad fee
    let balance_before_attempt = balance_of(env, ledger_id, user);
    let send_result = send(
        env,
        ledger_id,
        user,
        SendArg {
            from_subaccount: None,
            to: depositor_id.into(),
            fee: Some(FEE + Nat::from(1)),
            created_at_time: None,
            memo: None,
            amount: Nat::from(100_000_000_u128),
        },
    )
    .unwrap_err();
    assert!(matches!(
        send_result.reason,
        SendErrorReason::BadFee { expected_fee } if expected_fee == config::FEE
    ));
    assert_eq!(
        balance_before_attempt - FEE,
        balance_of(env, ledger_id, user)
    );

    // send cycles to user instead of canister
    let balance_before_attempt = balance_of(env, ledger_id, user);
    let self_authenticating_principal = candid::Principal::from_text(
        "luwgt-ouvkc-k5rx5-xcqkq-jx5hm-r2rj2-ymqjc-pjvhb-kij4p-n4vms-gqe",
    )
    .unwrap();
    let send_result = send(
        env,
        ledger_id,
        user,
        SendArg {
            from_subaccount: None,
            to: self_authenticating_principal,
            fee: None,
            created_at_time: None,
            memo: None,
            amount: Nat::from(500_000_000_u128),
        },
    )
    .unwrap_err();
    assert!(matches!(
        send_result.reason,
        SendErrorReason::InvalidReceiver { receiver } if receiver == self_authenticating_principal
    ));
    assert_eq!(
        balance_before_attempt - FEE,
        balance_of(env, ledger_id, user)
    );

    // send cycles to deleted canister
    let balance_before_attempt = balance_of(env, ledger_id, user);
    let deleted_canister = env.create_canister(None);
    env.stop_canister(deleted_canister).unwrap();
    env.delete_canister(deleted_canister).unwrap();
    let send_result = send(
        env,
        ledger_id,
        user,
        SendArg {
            from_subaccount: None,
            to: deleted_canister.into(),
            fee: None,
            created_at_time: None,
            memo: None,
            amount: Nat::from(500_000_000_u128),
        },
    )
    .unwrap_err();
    assert!(matches!(
        send_result.reason,
        SendErrorReason::FailedToSend {
            rejection_code: RejectionCode::DestinationInvalid,
            ..
        }
    ));
    assert_eq!(
        balance_before_attempt - FEE,
        balance_of(env, ledger_id, user)
    );

    // user loses all cycles if they don't have enough balance to pay the fee
    let user_2 = Account {
        owner: PrincipalId::new_user_test_id(2).into(),
        subaccount: None,
    };
    deposit(env, depositor_id, user_2, FEE + 1);
    send(
        env,
        ledger_id,
        user_2,
        SendArg {
            from_subaccount: None,
            to: depositor_id.into(),
            fee: None,
            created_at_time: None,
            memo: None,
            amount: Nat::from(u128::MAX),
        },
    )
    .unwrap_err();
    assert_eq!(1, balance_of(env, ledger_id, user_2));
    send(
        env,
        ledger_id,
        user_2,
        SendArg {
            from_subaccount: None,
            to: depositor_id.into(),
            fee: None,
            created_at_time: None,
            memo: None,
            amount: Nat::from(u128::MAX),
        },
    )
    .unwrap_err();
    assert_eq!(0, balance_of(env, ledger_id, user_2));
=======
    // Attempt to deposit fewer than [config::FEE] cycles. This call should panic.
    let _deposit_result = deposit(env, depositor_id, user, config::FEE - 1);
>>>>>>> 7d01f364
}<|MERGE_RESOLUTION|>--- conflicted
+++ resolved
@@ -1,14 +1,10 @@
 use candid::{Encode, Nat};
 use client::deposit;
-<<<<<<< HEAD
 use cycles_ledger::{
     config::{self, FEE},
     endpoints::{Memo, SendArg, SendErrorReason},
     Account,
 };
-=======
-use cycles_ledger::{config, Account};
->>>>>>> 7d01f364
 use depositor::endpoints::InitArg as DepositorInitArg;
 use escargot::CargoBuild;
 use ic_cdk::api::call::RejectionCode;
@@ -68,8 +64,30 @@
     assert_eq!(deposit_res.balance, Nat::from(1_000_000_000));
 
     // Check that the user has the right balance.
-<<<<<<< HEAD
-    assert_eq!(balance_of(env, ledger_id, user), Nat::from(1_000_000_000))
+    assert_eq!(balance_of(env, ledger_id, user), Nat::from(1_000_000_000));
+
+    // Make another deposit to the user and check the result.
+    let deposit_res = deposit(env, depositor_id, user, 500_000_000);
+    assert_eq!(deposit_res.txid, Nat::from(1));
+    assert_eq!(deposit_res.balance, Nat::from(1_500_000_000));
+
+    // Check that the user has the right balance after both deposits.
+    assert_eq!(balance_of(env, ledger_id, user), Nat::from(1_500_000_000));
+}
+
+#[test]
+#[should_panic]
+fn test_deposit_amount_below_fee() {
+    let env = &StateMachine::new();
+    let ledger_id = install_ledger(env);
+    let depositor_id = install_depositor(env, ledger_id);
+    let user = Account {
+        owner: PrincipalId::new_user_test_id(1).into(),
+        subaccount: None,
+    };
+
+    // Attempt to deposit fewer than [config::FEE] cycles. This call should panic.
+    let _deposit_result = deposit(env, depositor_id, user, config::FEE - 1);
 }
 
 #[test]
@@ -243,22 +261,6 @@
 
 #[test]
 fn test_send_fails() {
-=======
-    assert_eq!(balance_of(env, ledger_id, user), Nat::from(1_000_000_000));
-
-    // Make another deposit to the user and check the result.
-    let deposit_res = deposit(env, depositor_id, user, 500_000_000);
-    assert_eq!(deposit_res.txid, Nat::from(1));
-    assert_eq!(deposit_res.balance, Nat::from(1_500_000_000));
-
-    // Check that the user has the right balance after both deposits.
-    assert_eq!(balance_of(env, ledger_id, user), Nat::from(1_500_000_000));
-}
-
-#[test]
-#[should_panic]
-fn test_deposit_amount_below_fee() {
->>>>>>> 7d01f364
     let env = &StateMachine::new();
     let ledger_id = install_ledger(env);
     let depositor_id = install_depositor(env, ledger_id);
@@ -267,7 +269,6 @@
         subaccount: None,
     };
 
-<<<<<<< HEAD
     // make the first deposit to the user and check the result
     let deposit_res = deposit(env, depositor_id, user, 1_000_000_000_000);
     assert_eq!(deposit_res.txid, Nat::from(0));
@@ -439,8 +440,4 @@
     )
     .unwrap_err();
     assert_eq!(0, balance_of(env, ledger_id, user_2));
-=======
-    // Attempt to deposit fewer than [config::FEE] cycles. This call should panic.
-    let _deposit_result = deposit(env, depositor_id, user, config::FEE - 1);
->>>>>>> 7d01f364
 }