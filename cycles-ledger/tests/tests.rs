--- conflicted
+++ resolved
@@ -9,11 +9,7 @@
 use client::{deposit, get_raw_transactions, transaction_hashes, transfer, transfer_from};
 use cycles_ledger::{
     config::{self, FEE},
-<<<<<<< HEAD
-    endpoints::{DataCertificate, GetTransactionsResult, SendArgs, SendErrorReason},
-=======
-    endpoints::{GetTransactionsResult, SendArgs, SendError},
->>>>>>> bd748fc7
+    endpoints::{DataCertificate, GetTransactionsResult, SendArgs, SendError},
     memo::encode_send_memo,
     storage::{
         Block, Hash,
@@ -29,7 +25,7 @@
 use ic_certificate_verification::VerifyCertificate;
 use ic_certification::{
     hash_tree::{HashTreeNode, SubtreeLookupResult},
-    Certificate, HashTree,
+    Certificate, HashTree, LookupResult,
 };
 use ic_test_state_machine_client::{ErrorCode, StateMachine};
 use icrc_ledger_types::{
@@ -1097,8 +1093,21 @@
         Ok(_)
     );
 
+    let certified_data_path: [&[u8]; 3] = [
+        "canister".as_bytes(),
+        ledger_id.as_slice(),
+        "certified_data".as_bytes(),
+    ];
+
+    let certified_data_hash = match certificate.tree.lookup_path(&certified_data_path) {
+        LookupResult::Found(v) => v,
+        _ => panic!("Unable to find the certificate_data_hash for the ledger canister in the hash_tree (hash_tree: {:?}, path: {:?})", certificate.tree, certified_data_path),
+    };
+
     let hash_tree: HashTree = serde_cbor::de::from_slice(hash_tree.as_slice())
         .expect("Unable to deserialize CBOR encoded hash_tree");
+
+    assert_eq!(certified_data_hash, hash_tree.digest());
 
     let expected_last_block_hash = match hash_tree.lookup_subtree([b"last_block_hash"]) {
         SubtreeLookupResult::Found(tree) => match tree.as_ref() {
