<<<<<<< HEAD
use futures::future::FutureExt;
use std::{path::PathBuf, sync::Arc};
=======
use std::{
    path::PathBuf,
    time::{Duration, SystemTime},
};
>>>>>>> 430ccb08

use candid::{Encode, Nat, Principal};
use client::{deposit, transfer};
use cycles_ledger::{
    config::{self, FEE},
    endpoints::{SendArg, SendErrorReason},
};
use depositor::endpoints::InitArg as DepositorInitArg;
use escargot::CargoBuild;
use ic_cdk::api::call::RejectionCode;
use ic_test_state_machine_client::{ErrorCode, StateMachine};
use icrc_ledger_types::{
    icrc1::{
        account::Account,
        transfer::{Memo, TransferArg, TransferError},
    },
    icrc2::{
        approve::{ApproveArgs, ApproveError},
        transfer_from::TransferFromError,
    },
};
use num_bigint::BigUint;
use num_traits::ToPrimitive;
use serde_bytes::ByteBuf;

use crate::client::{approve, balance_of, fee, get_allowance, send, total_supply, transfer_from};

mod client;

fn new_state_machine() -> StateMachine {
    let mut state_machine_path = PathBuf::from(env!("CARGO_MANIFEST_DIR"))
        .parent()
        .unwrap()
        .to_path_buf();

    state_machine_path.push("ic-test-state-machine");

    if !state_machine_path.exists() {
        #[cfg(target_os = "macos")]
        let platform: &str = "darwin";
        #[cfg(target_os = "linux")]
        let platform: &str = "linux";
        let suggested_ic_commit = "a17247bd86c7aa4e87742bf74d108614580f216d";

        // not run automatically because parallel test execution screws this up
        panic!("state machine binary does not exist. Please run the following command and try again: ./download-state-machine.sh {suggested_ic_commit} {platform}");
    }
    StateMachine::new(state_machine_path.to_str().unwrap(), false)
}

fn get_wasm(name: &str) -> Vec<u8> {
    let binary = CargoBuild::new()
        .manifest_path("../Cargo.toml")
        .target("wasm32-unknown-unknown")
        .bin(name)
        .arg("--release")
        .run()
        .expect("Unable to run cargo build");
    std::fs::read(binary.path()).unwrap_or_else(|_| panic!("{} wasm file not found", name))
}

fn install_ledger(env: &StateMachine) -> Principal {
    let canister = env.create_canister(None);
    env.install_canister(canister, get_wasm("cycles-ledger"), vec![], None);
    canister
}

fn install_depositor(env: &StateMachine, ledger_id: Principal) -> Principal {
    let depositor_init_arg = Encode!(&DepositorInitArg { ledger_id }).unwrap();
    let canister = env.create_canister(None);
    env.install_canister(canister, get_wasm("depositor"), depositor_init_arg, None);
    env.add_cycles(canister, u128::MAX);
    canister
}

#[test]
fn test_deposit_flow() {
    let env = &new_state_machine();
    let ledger_id = install_ledger(env);
    let depositor_id = install_depositor(env, ledger_id);
    let user = Account {
        owner: Principal::from_slice(&[0]),
        subaccount: None,
    };

    // Check that the total supply is 0
    assert_eq!(total_supply(env, ledger_id), 0u128);

    // Check that the user doesn't have any tokens before the first deposit.
    assert_eq!(balance_of(env, ledger_id, user), 0u128);

    // Make the first deposit to the user and check the result.
    let deposit_res = deposit(env, depositor_id, user, 1_000_000_000);
    assert_eq!(deposit_res.txid, Nat::from(0));
    assert_eq!(deposit_res.balance, Nat::from(1_000_000_000));

    // Check that the right amount of tokens have been minted
    assert_eq!(total_supply(env, ledger_id), 1_000_000_000);

    // Check that the user has the right balance.
    assert_eq!(balance_of(env, ledger_id, user), 1_000_000_000);

    // Make another deposit to the user and check the result.
    let deposit_res = deposit(env, depositor_id, user, 500_000_000);
    assert_eq!(deposit_res.txid, Nat::from(1));
    assert_eq!(deposit_res.balance, Nat::from(1_500_000_000));

    // Check that the right amount of tokens have been minted
    assert_eq!(total_supply(env, ledger_id), 1_500_000_000);

    // Check that the user has the right balance after both deposits.
    assert_eq!(balance_of(env, ledger_id, user), 1_500_000_000);
}

#[test]
#[should_panic]
fn test_deposit_amount_below_fee() {
    let env = &new_state_machine();
    let ledger_id = install_ledger(env);
    let depositor_id = install_depositor(env, ledger_id);
    let user = Account {
        owner: Principal::from_slice(&[1]),
        subaccount: None,
    };

    // Attempt to deposit fewer than [config::FEE] cycles. This call should panic.
    let _deposit_result = deposit(env, depositor_id, user, config::FEE - 1);
}

#[test]
fn test_send_flow() {
    // TODO(SDK-1145): Add re-entrancy test

    let env = &new_state_machine();
    let ledger_id = install_ledger(env);
    let depositor_id = install_depositor(env, ledger_id);
    let user_main_account = Account {
        owner: Principal::from_slice(&[1]),
        subaccount: None,
    };
    let user_subaccount_1 = Account {
        owner: Principal::from_slice(&[1]),
        subaccount: Some([1; 32]),
    };
    let user_subaccount_2 = Account {
        owner: Principal::from_slice(&[1]),
        subaccount: Some([2; 32]),
    };
    let user_subaccount_3 = Account {
        owner: Principal::from_slice(&[1]),
        subaccount: Some([3; 32]),
    };
    let user_subaccount_4 = Account {
        owner: Principal::from_slice(&[1]),
        subaccount: Some([4; 32]),
    };
    let send_receiver = env.create_canister(None);

    // make deposits to the user and check the result
    let deposit_res = deposit(env, depositor_id, user_main_account, 1_000_000_000);
    assert_eq!(deposit_res.txid, 0);
    assert_eq!(deposit_res.balance, 1_000_000_000);
    deposit(env, depositor_id, user_subaccount_1, 1_000_000_000);
    deposit(env, depositor_id, user_subaccount_2, 1_000_000_000);
    deposit(env, depositor_id, user_subaccount_3, 1_000_000_000);
    deposit(env, depositor_id, user_subaccount_4, 1_000_000_000);
    let mut expected_total_supply = 5_000_000_000;
    assert_eq!(total_supply(env, ledger_id), expected_total_supply);

    // send cycles from main account
    let send_receiver_balance = env.cycle_balance(send_receiver);
    let send_amount = 500_000_000_u128;
    let _send_idx = send(
        env,
        ledger_id,
        user_main_account,
        SendArg {
            from_subaccount: None,
            to: send_receiver,
            fee: None,
            created_at_time: None,
            memo: None,
            amount: Nat::from(send_amount),
        },
    )
    .unwrap();
    assert_eq!(
        send_receiver_balance + send_amount,
        env.cycle_balance(send_receiver)
    );
    assert_eq!(
        balance_of(env, ledger_id, user_main_account),
        1_000_000_000 - send_amount - FEE
    );
    expected_total_supply -= send_amount + FEE;
    assert_eq!(total_supply(env, ledger_id), expected_total_supply);

    // send cycles from subaccount
    let send_receiver_balance = env.cycle_balance(send_receiver);
    let send_amount = 100_000_000_u128;
    let _send_idx = send(
        env,
        ledger_id,
        user_subaccount_1,
        SendArg {
            from_subaccount: Some(*user_subaccount_1.effective_subaccount()),
            to: send_receiver,
            fee: None,
            created_at_time: None,
            memo: None,
            amount: Nat::from(send_amount),
        },
    )
    .unwrap();
    assert_eq!(
        send_receiver_balance + send_amount,
        env.cycle_balance(send_receiver)
    );
    assert_eq!(
        balance_of(env, ledger_id, user_subaccount_1),
        1_000_000_000 - send_amount - FEE
    );
    expected_total_supply -= send_amount + FEE;
    assert_eq!(total_supply(env, ledger_id), expected_total_supply);

    // send cycles from subaccount with the correct fee set
    let send_receiver_balance = env.cycle_balance(send_receiver);
    let send_amount = 200_000_000_u128;
    let _send_idx = send(
        env,
        ledger_id,
        user_subaccount_2,
        SendArg {
            from_subaccount: Some(*user_subaccount_2.effective_subaccount()),
            to: send_receiver,
            fee: Some(Nat::from(config::FEE)),
            created_at_time: None,
            memo: None,
            amount: Nat::from(send_amount),
        },
    )
    .unwrap();
    assert_eq!(
        send_receiver_balance + send_amount,
        env.cycle_balance(send_receiver)
    );
    assert_eq!(
        balance_of(env, ledger_id, user_subaccount_2),
        1_000_000_000 - send_amount - FEE
    );
    expected_total_supply -= send_amount + FEE;
    assert_eq!(total_supply(env, ledger_id), expected_total_supply);

    // send cycles from subaccount with created_at_time set
    let now = env
        .time()
        .duration_since(SystemTime::UNIX_EPOCH)
        .unwrap()
        .as_nanos() as u64;
    let send_receiver_balance = env.cycle_balance(send_receiver);
    let send_amount = 300_000_000_u128;
    let _send_idx = send(
        env,
        ledger_id,
        user_subaccount_3,
        SendArg {
            from_subaccount: Some(*user_subaccount_3.effective_subaccount()),
            to: send_receiver,
            fee: None,
            created_at_time: Some(now),
            memo: None,
            amount: Nat::from(send_amount),
        },
    )
    .unwrap();
    assert_eq!(
        send_receiver_balance + send_amount,
        env.cycle_balance(send_receiver)
    );
    assert_eq!(
        balance_of(env, ledger_id, user_subaccount_3),
        1_000_000_000 - send_amount - FEE
    );
    expected_total_supply -= send_amount + FEE;
    assert_eq!(total_supply(env, ledger_id), expected_total_supply);

    // send cycles from subaccount with Memo set
    let send_receiver_balance = env.cycle_balance(send_receiver);
    let send_amount = 300_000_000_u128;
    let _send_idx = send(
        env,
        ledger_id,
        user_subaccount_4,
        SendArg {
            from_subaccount: Some(*user_subaccount_4.effective_subaccount()),
            to: send_receiver,
            fee: None,
            created_at_time: None,
            memo: Some(Memo(ByteBuf::from([5; 32]))),
            amount: Nat::from(send_amount),
        },
    )
    .unwrap();
    assert_eq!(
        send_receiver_balance + send_amount,
        env.cycle_balance(send_receiver)
    );
    assert_eq!(
        balance_of(env, ledger_id, user_subaccount_4),
        1_000_000_000 - send_amount - FEE
    );
    expected_total_supply -= send_amount + FEE;
    assert_eq!(total_supply(env, ledger_id), expected_total_supply);
}

#[test]
fn test_send_fails() {
    let env = &new_state_machine();
    let ledger_id = install_ledger(env);
    let depositor_id = install_depositor(env, ledger_id);
    let user = Account {
        owner: Principal::from_slice(&[1]),
        subaccount: None,
    };

    // make the first deposit to the user and check the result
    let deposit_res = deposit(env, depositor_id, user, 1_000_000_000_000);
    assert_eq!(deposit_res.txid, Nat::from(0));
    assert_eq!(deposit_res.balance, 1_000_000_000_000_u128);

    // send more than available
    let balance_before_attempt = balance_of(env, ledger_id, user);
    let send_result = send(
        env,
        ledger_id,
        user,
        SendArg {
            from_subaccount: None,
            to: depositor_id,
            fee: None,
            created_at_time: None,
            memo: None,
            amount: Nat::from(u128::MAX),
        },
    )
    .unwrap_err();
    assert!(matches!(
        send_result.reason,
        SendErrorReason::InsufficientFunds { balance } if balance == 1_000_000_000_000_u128
    ));
    assert_eq!(
        balance_before_attempt - FEE,
        balance_of(env, ledger_id, user)
    );
    let mut expected_total_supply = 1_000_000_000_000 - FEE;
    assert_eq!(total_supply(env, ledger_id), expected_total_supply,);

    // send from empty subaccount
    let send_result = send(
        env,
        ledger_id,
        user,
        SendArg {
            from_subaccount: Some([5; 32]),
            to: depositor_id,
            fee: None,
            created_at_time: None,
            memo: None,
            amount: Nat::from(100_000_000_u128),
        },
    )
    .unwrap_err();
    assert!(matches!(
        send_result.reason,
        SendErrorReason::InsufficientFunds { balance } if balance == 0
    ));
    assert_eq!(total_supply(env, ledger_id), expected_total_supply,);

    // bad fee
    let balance_before_attempt = balance_of(env, ledger_id, user);
    let send_result = send(
        env,
        ledger_id,
        user,
        SendArg {
            from_subaccount: None,
            to: depositor_id,
            fee: Some(FEE + Nat::from(1)),
            created_at_time: None,
            memo: None,
            amount: Nat::from(100_000_000_u128),
        },
    )
    .unwrap_err();
    assert!(matches!(
        send_result.reason,
        SendErrorReason::BadFee { expected_fee } if expected_fee == config::FEE
    ));
    assert_eq!(
        balance_before_attempt - FEE,
        balance_of(env, ledger_id, user)
    );
    expected_total_supply -= FEE;
    assert_eq!(total_supply(env, ledger_id), expected_total_supply,);

    // send cycles to user instead of canister
    let balance_before_attempt = balance_of(env, ledger_id, user);
    let self_authenticating_principal = candid::Principal::from_text(
        "luwgt-ouvkc-k5rx5-xcqkq-jx5hm-r2rj2-ymqjc-pjvhb-kij4p-n4vms-gqe",
    )
    .unwrap();
    let send_result = send(
        env,
        ledger_id,
        user,
        SendArg {
            from_subaccount: None,
            to: self_authenticating_principal,
            fee: None,
            created_at_time: None,
            memo: None,
            amount: Nat::from(500_000_000_u128),
        },
    )
    .unwrap_err();
    assert!(matches!(
        send_result.reason,
        SendErrorReason::InvalidReceiver { receiver } if receiver == self_authenticating_principal
    ));
    assert_eq!(
        balance_before_attempt - FEE,
        balance_of(env, ledger_id, user)
    );
    expected_total_supply -= FEE;
    assert_eq!(total_supply(env, ledger_id), expected_total_supply,);

    // send cycles to deleted canister
    let balance_before_attempt = balance_of(env, ledger_id, user);
    let deleted_canister = env.create_canister(None);
    env.stop_canister(deleted_canister, None).unwrap();
    env.delete_canister(deleted_canister, None).unwrap();
    let send_result = send(
        env,
        ledger_id,
        user,
        SendArg {
            from_subaccount: None,
            to: deleted_canister,
            fee: None,
            created_at_time: None,
            memo: None,
            amount: Nat::from(500_000_000_u128),
        },
    )
    .unwrap_err();
    assert!(matches!(
        send_result.reason,
        SendErrorReason::FailedToSend {
            rejection_code: RejectionCode::DestinationInvalid,
            ..
        }
    ));
    assert_eq!(
        balance_before_attempt - FEE,
        balance_of(env, ledger_id, user)
    );
    expected_total_supply -= FEE;
    assert_eq!(total_supply(env, ledger_id), expected_total_supply,);

    // user keeps the cycles if they don't have enough balance to pay the fee
    let user_2 = Account {
        owner: Principal::from_slice(&[2]),
        subaccount: None,
    };
    deposit(env, depositor_id, user_2, FEE + 1);
    send(
        env,
        ledger_id,
        user_2,
        SendArg {
            from_subaccount: None,
            to: depositor_id,
            fee: None,
            created_at_time: None,
            memo: None,
            amount: Nat::from(u128::MAX),
        },
    )
    .unwrap_err();
    assert_eq!(1, balance_of(env, ledger_id, user_2));
    send(
        env,
        ledger_id,
        user_2,
        SendArg {
            from_subaccount: None,
            to: depositor_id,
            fee: None,
            created_at_time: None,
            memo: None,
            amount: Nat::from(u128::MAX),
        },
    )
    .unwrap_err();
    assert_eq!(1, balance_of(env, ledger_id, user_2));
}

#[test]
fn test_approve_smoke() {
    let env = &new_state_machine();
    let ledger_id = install_ledger(env);
    let depositor_id = install_depositor(env, ledger_id);
    let from = Account {
        owner: Principal::from_slice(&[0]),
        subaccount: None,
    };
    let spender = Account {
        owner: Principal::from_slice(&[1]),
        subaccount: None,
    };
    let spender_sub_1 = Account {
        owner: Principal::from_slice(&[1]),
        subaccount: Some([1; 32]),
    };

    // Deposit funds
    assert_eq!(
        deposit(env, depositor_id, from, 1_000_000_000).balance,
        1_000_000_000
    );

    // Check that the allowance is 0 at the beginning
    let allowance = get_allowance(env, ledger_id, from, spender);
    assert_eq!(allowance.allowance, Nat::from(0));
    assert_eq!(allowance.expires_at, None);

    let block_index = approve(env, ledger_id, from, spender, 200_000_000_u128, None, None)
        .expect("approve failed");
    assert_eq!(block_index, 1);
    assert_eq!(balance_of(env, ledger_id, from), 1_000_000_000 - FEE);
    let mut expected_total_supply = 1_000_000_000 - FEE;
    assert_eq!(total_supply(env, ledger_id), expected_total_supply);

    // Check that the allowance is 200M
    let allowance = get_allowance(env, ledger_id, from, spender);
    assert_eq!(allowance.allowance, Nat::from(200_000_000_u128));
    assert_eq!(allowance.expires_at, None);

    // Check that the allowance for spender_sub_1 is still 0
    let allowance = get_allowance(env, ledger_id, from, spender_sub_1);
    assert_eq!(allowance.allowance, Nat::from(0));
    assert_eq!(allowance.expires_at, None);

    let block_index = approve(
        env,
        ledger_id,
        from,
        spender_sub_1,
        300_000_000_u128,
        None,
        None,
    )
    .expect("approve failed");
    assert_eq!(block_index, 2);
    assert_eq!(balance_of(env, ledger_id, from), 1_000_000_000 - 2 * FEE);
    expected_total_supply -= FEE;
    assert_eq!(total_supply(env, ledger_id), expected_total_supply);

    // Check that the spender allowance is still 200M
    let allowance = get_allowance(env, ledger_id, from, spender);
    assert_eq!(allowance.allowance, Nat::from(200_000_000_u128));
    assert_eq!(allowance.expires_at, None);

    // Check that the allowance for spender_sub_1 is 300M
    let allowance = get_allowance(env, ledger_id, from, spender_sub_1);
    assert_eq!(allowance.allowance, Nat::from(300_000_000_u128));
    assert_eq!(allowance.expires_at, None);

    // The spenders should have no tokens
    assert_eq!(balance_of(env, ledger_id, spender), 0);
    assert_eq!(balance_of(env, ledger_id, spender_sub_1), 0);
}

fn system_time_to_nanos(t: SystemTime) -> u64 {
    t.duration_since(SystemTime::UNIX_EPOCH).unwrap().as_nanos() as u64
}

#[test]
fn test_approve_expiration() {
    let env = &new_state_machine();
    let ledger_id = install_ledger(env);
    let depositor_id = install_depositor(env, ledger_id);
    let from = Account {
        owner: Principal::from_slice(&[0]),
        subaccount: None,
    };
    let spender = Account {
        owner: Principal::from_slice(&[1]),
        subaccount: None,
    };

    // Deposit funds
    assert_eq!(
        deposit(env, depositor_id, from, 1_000_000_000).balance,
        1_000_000_000
    );

    // Expiration in the past
    let past_expiration =
        Some(system_time_to_nanos(env.time()) - Duration::from_secs(5 * 3600).as_nanos() as u64);
    assert_eq!(
        approve(
            env,
            ledger_id,
            from,
            spender,
            100_000_000_u128,
            None,
            past_expiration
        ),
        Err(ApproveError::Expired {
            ledger_time: system_time_to_nanos(env.time())
        })
    );
    let allowance = get_allowance(env, ledger_id, from, spender);
    assert_eq!(allowance.allowance, Nat::from(0));
    assert_eq!(allowance.expires_at, None);
    assert_eq!(balance_of(env, ledger_id, from), 1_000_000_000);
    let mut expected_total_supply = 1_000_000_000;
    assert_eq!(total_supply(env, ledger_id), expected_total_supply);

    // Correct expiration
    let expiration =
        system_time_to_nanos(env.time()) + Duration::from_secs(5 * 3600).as_nanos() as u64;
    let block_index = approve(
        env,
        ledger_id,
        from,
        spender,
        100_000_000_u128,
        None,
        Some(expiration),
    )
    .expect("approve failed");
    assert_eq!(block_index, 1);
    let allowance = get_allowance(env, ledger_id, from, spender);
    assert_eq!(allowance.allowance, Nat::from(100_000_000_u128));
    assert_eq!(allowance.expires_at, Some(expiration));
    assert_eq!(balance_of(env, ledger_id, from), 1_000_000_000 - FEE);
    expected_total_supply -= FEE;
    assert_eq!(total_supply(env, ledger_id), expected_total_supply);

    // Decrease expiration
    let new_expiration = expiration - Duration::from_secs(3600).as_nanos() as u64;
    let block_index = approve(
        env,
        ledger_id,
        from,
        spender,
        200_000_000_u128,
        None,
        Some(new_expiration),
    )
    .expect("approve failed");
    assert_eq!(block_index, 2);
    let allowance = get_allowance(env, ledger_id, from, spender);
    assert_eq!(allowance.allowance, Nat::from(200_000_000_u128));
    assert_eq!(allowance.expires_at, Some(new_expiration));
    assert_eq!(balance_of(env, ledger_id, from), 1_000_000_000 - 2 * FEE);
    expected_total_supply -= FEE;
    assert_eq!(total_supply(env, ledger_id), expected_total_supply);

    // Increase expiration
    let new_expiration = expiration + Duration::from_secs(3600).as_nanos() as u64;
    let block_index = approve(
        env,
        ledger_id,
        from,
        spender,
        300_000_000_u128,
        None,
        Some(new_expiration),
    )
    .expect("approve failed");
    assert_eq!(block_index, 3);
    let allowance = get_allowance(env, ledger_id, from, spender);
    assert_eq!(allowance.allowance, Nat::from(300_000_000_u128));
    assert_eq!(allowance.expires_at, Some(new_expiration));
    assert_eq!(balance_of(env, ledger_id, from), 1_000_000_000 - 3 * FEE);
    expected_total_supply -= FEE;
    assert_eq!(total_supply(env, ledger_id), expected_total_supply);
}

#[test]
fn test_approve_max_allowance_size() {
    let env = &new_state_machine();
    let ledger_id = install_ledger(env);
    let depositor_id = install_depositor(env, ledger_id);
    let from = Account {
        owner: Principal::from_slice(&[0]),
        subaccount: None,
    };
    let spender = Account {
        owner: Principal::from_slice(&[1]),
        subaccount: None,
    };

    // Deposit funds
    assert_eq!(
        deposit(env, depositor_id, from, 1_000_000_000).balance,
        1_000_000_000
    );

    // Largest possible allowance in terms of size in bytes - max amount and expiration
    let block_index = approve(
        env,
        ledger_id,
        from,
        spender,
        u128::MAX,
        None,
        Some(u64::MAX),
    )
    .expect("approve failed");
    assert_eq!(block_index, 1);
    let allowance = get_allowance(env, ledger_id, from, spender);
    assert_eq!(allowance.allowance, Nat::from(u128::MAX));
    assert_eq!(allowance.expires_at, Some(u64::MAX));
    assert_eq!(
        balance_of(env, ledger_id, from),
        Nat::from(1_000_000_000 - FEE)
    );
}

#[test]
fn test_approve_self() {
    let env = &new_state_machine();
    let ledger_id = install_ledger(env);
    let depositor_id = install_depositor(env, ledger_id);
    let from = Account {
        owner: Principal::from_slice(&[0]),
        subaccount: None,
    };

    // Deposit funds
    assert_eq!(
        deposit(env, depositor_id, from, 1_000_000_000).balance,
        1_000_000_000
    );

    let args = ApproveArgs {
        from_subaccount: None,
        spender: from,
        amount: Nat::from(100),
        expected_allowance: None,
        expires_at: None,
        fee: Some(Nat::from(FEE)),
        memo: None,
        created_at_time: None,
    };
    let err = env
        .update_call(
            ledger_id,
            from.owner,
            "icrc2_approve",
            Encode!(&args).unwrap(),
        )
        .unwrap_err();
    assert_eq!(err.code, ErrorCode::CanisterCalledTrap);
    assert!(err.description.ends_with("self approval is not allowed"));
    assert_eq!(balance_of(env, ledger_id, from), 1_000_000_000);
    assert_eq!(total_supply(env, ledger_id), 1_000_000_000);
}

#[test]
fn test_approve_expected_allowance() {
    let env = &new_state_machine();
    let ledger_id = install_ledger(env);
    let depositor_id = install_depositor(env, ledger_id);
    let from = Account {
        owner: Principal::from_slice(&[0]),
        subaccount: None,
    };
    let spender = Account {
        owner: Principal::from_slice(&[1]),
        subaccount: None,
    };

    // Deposit funds
    assert_eq!(
        deposit(env, depositor_id, from, 1_000_000_000).balance,
        1_000_000_000
    );

    // Approve 100M
    let block_index = approve(env, ledger_id, from, spender, 100_000_000_u128, None, None)
        .expect("approve failed");
    assert_eq!(block_index, 1);
    let allowance = get_allowance(env, ledger_id, from, spender);
    assert_eq!(allowance.allowance, Nat::from(100_000_000_u128));
    assert_eq!(allowance.expires_at, None);
    assert_eq!(balance_of(env, ledger_id, from), 1_000_000_000 - FEE);
    let mut expected_total_supply = 1_000_000_000 - FEE;
    assert_eq!(total_supply(env, ledger_id), expected_total_supply);

    // Wrong expected allowance
    assert_eq!(
        approve(
            env,
            ledger_id,
            from,
            spender,
            200_000_000_u128,
            Some(500_000_000),
            None
        ),
        Err(ApproveError::AllowanceChanged {
            current_allowance: Nat::from(100_000_000_u128)
        })
    );
    let allowance = get_allowance(env, ledger_id, from, spender);
    assert_eq!(allowance.allowance, Nat::from(100_000_000_u128));
    assert_eq!(allowance.expires_at, None);
    assert_eq!(balance_of(env, ledger_id, from), 1_000_000_000 - FEE);
    assert_eq!(total_supply(env, ledger_id), expected_total_supply);

    // Correct expected allowance
    let block_index = approve(
        env,
        ledger_id,
        from,
        spender,
        200_000_000_u128,
        Some(100_000_000_u128),
        None,
    )
    .expect("approve failed");
    assert_eq!(block_index, 2);
    let allowance = get_allowance(env, ledger_id, from, spender);
    assert_eq!(allowance.allowance, Nat::from(200_000_000_u128));
    assert_eq!(allowance.expires_at, None);
    assert_eq!(balance_of(env, ledger_id, from), 1_000_000_000 - 2 * FEE);
    expected_total_supply -= FEE;
    assert_eq!(total_supply(env, ledger_id), expected_total_supply);
}

#[test]
fn test_approve_can_pay_fee() {
    let env = &new_state_machine();
    let ledger_id = install_ledger(env);
    let depositor_id = install_depositor(env, ledger_id);
    let from = Account {
        owner: Principal::from_slice(&[0]),
        subaccount: None,
    };
    let spender = Account {
        owner: Principal::from_slice(&[1]),
        subaccount: None,
    };

    // Deposit funds
    assert_eq!(
        deposit(env, depositor_id, from, 150_000_000).balance,
        150_000_000
    );

    // Can pay the fee
    let block_index = approve(env, ledger_id, from, spender, 100_000_000_u128, None, None)
        .expect("approve failed");
    assert_eq!(block_index, 1);
    let allowance = get_allowance(env, ledger_id, from, spender);
    assert_eq!(allowance.allowance, Nat::from(100_000_000_u128));
    assert_eq!(allowance.expires_at, None);
    assert_eq!(balance_of(env, ledger_id, from), Nat::from(50_000_000));

    // Not enough funds to pay the fee
    assert_eq!(
        approve(env, ledger_id, from, spender, 200_000_000_u128, None, None),
        Err(ApproveError::InsufficientFunds {
            balance: Nat::from(50_000_000_u128)
        })
    );
    let allowance = get_allowance(env, ledger_id, from, spender);
    assert_eq!(allowance.allowance, Nat::from(100_000_000_u128));
    assert_eq!(allowance.expires_at, None);
    assert_eq!(balance_of(env, ledger_id, from), Nat::from(50_000_000));
}

#[test]
fn test_approve_cap() {
    let env = &new_state_machine();
    let ledger_id = install_ledger(env);
    let depositor_id = install_depositor(env, ledger_id);
    let from = Account {
        owner: Principal::from_slice(&[0]),
        subaccount: None,
    };
    let spender = Account {
        owner: Principal::from_slice(&[1]),
        subaccount: None,
    };

    // Deposit funds
    assert_eq!(
        deposit(env, depositor_id, from, 1_000_000_000).balance,
        1_000_000_000
    );

    // Approve amount capped at u128::MAX
    let args = ApproveArgs {
        from_subaccount: None,
        spender,
        amount: Nat::from(
            BigUint::parse_bytes(b"1000000000000000000000000000000000000000", 10).unwrap(),
        ),
        expected_allowance: None,
        expires_at: None,
        fee: Some(Nat::from(FEE)),
        memo: None,
        created_at_time: None,
    };
    env.update_call(
        ledger_id,
        from.owner,
        "icrc2_approve",
        Encode!(&args).unwrap(),
    )
    .unwrap();
    let allowance = get_allowance(env, ledger_id, from, spender);
    assert_eq!(allowance.allowance, Nat::from(u128::MAX));
    assert_eq!(allowance.expires_at, None);
    assert_eq!(
        balance_of(env, ledger_id, from),
        Nat::from(1_000_000_000 - FEE)
    );
}

#[test]
fn test_approval_expiring() {
    let env = &new_state_machine();
    let ledger_id = install_ledger(env);
    let depositor_id = install_depositor(env, ledger_id);
    let from = Account {
        owner: Principal::from_slice(&[0]),
        subaccount: None,
    };
    let spender1 = Account {
        owner: Principal::from_slice(&[1]),
        subaccount: None,
    };
    let spender2 = Account {
        owner: Principal::from_slice(&[2]),
        subaccount: None,
    };
    let spender3 = Account {
        owner: Principal::from_slice(&[3]),
        subaccount: None,
    };

    // Deposit funds
    assert_eq!(
        deposit(env, depositor_id, from, 1_000_000_000).balance,
        1_000_000_000
    );

    // First approval expiring 1 hour from now.
    let expiration = system_time_to_nanos(env.time()) + Duration::from_secs(3600).as_nanos() as u64;
    let block_index = approve(
        env,
        ledger_id,
        from,
        spender1,
        100_000_000_u128,
        None,
        Some(expiration),
    )
    .expect("approve failed");
    assert_eq!(block_index, 1);
    let allowance = get_allowance(env, ledger_id, from, spender1);
    assert_eq!(allowance.allowance, Nat::from(100_000_000_u128));
    assert_eq!(allowance.expires_at, Some(expiration));

    // Second approval expiring 3 hour from now.
    let expiration_3h =
        system_time_to_nanos(env.time()) + Duration::from_secs(3 * 3600).as_nanos() as u64;
    let block_index = approve(
        env,
        ledger_id,
        from,
        spender2,
        200_000_000_u128,
        None,
        Some(expiration_3h),
    )
    .expect("approve failed");
    assert_eq!(block_index, 2);
    let allowance = get_allowance(env, ledger_id, from, spender2);
    assert_eq!(allowance.allowance, Nat::from(200_000_000_u128));
    assert_eq!(allowance.expires_at, Some(expiration_3h));

    // Test expired approval pruning, advance time 2 hours.
    env.advance_time(Duration::from_secs(2 * 3600));
    env.tick();

    // Add additional approval to trigger expired approval pruning
    approve(
        env,
        ledger_id,
        from,
        spender3,
        300_000_000_u128,
        None,
        Some(expiration_3h),
    )
    .expect("approve failed");
    let allowance = get_allowance(env, ledger_id, from, spender3);
    assert_eq!(allowance.allowance, Nat::from(300_000_000_u128));
    assert_eq!(allowance.expires_at, Some(expiration_3h));

    let allowance = get_allowance(env, ledger_id, from, spender1);
    assert_eq!(allowance.allowance, Nat::from(0));
    assert_eq!(allowance.expires_at, None);
    let allowance = get_allowance(env, ledger_id, from, spender2);
    assert_eq!(allowance.allowance, Nat::from(200_000_000_u128));
    assert_eq!(allowance.expires_at, Some(expiration_3h));
}

#[test]
fn test_transfer_from_smoke() {
    let env = &new_state_machine();
    let ledger_id = install_ledger(env);
    let depositor_id = install_depositor(env, ledger_id);
    let from = Account {
        owner: Principal::from_slice(&[0]),
        subaccount: None,
    };
    let from_sub_1 = Account {
        owner: Principal::from_slice(&[0]),
        subaccount: Some([1; 32]),
    };
    let spender = Account {
        owner: Principal::from_slice(&[1]),
        subaccount: None,
    };

    let to = Account {
        owner: Principal::from_slice(&[2]),
        subaccount: None,
    };

    // Make the first deposits.
    deposit(env, depositor_id, from, 350_000_000);
    deposit(env, depositor_id, from_sub_1, 1_000_000_000);
    let mut expected_total_supply = 1_350_000_000;

    // Transfer from without allowance
    assert_eq!(
        transfer_from(env, ledger_id, from, to, spender, 30_000_000_u128),
        Err(TransferFromError::InsufficientAllowance {
            allowance: Nat::from(0)
        })
    );

    let block_index =
        approve(env, ledger_id, from, spender, 500_000_000, None, None).expect("approve failed");
    assert_eq!(block_index, 2);
    let block_index = approve(env, ledger_id, from_sub_1, spender, 150_000_000, None, None)
        .expect("approve failed");
    assert_eq!(block_index, 3);
    expected_total_supply -= 2 * FEE;
    assert_eq!(total_supply(env, ledger_id), expected_total_supply);

    // Transfer_from `from`
    let block_index =
        transfer_from(env, ledger_id, from, to, spender, 30_000_000).expect("transfer_from failed");
    assert_eq!(block_index, 4);
    assert_eq!(
        balance_of(env, ledger_id, from),
        350_000_000 - 30_000_000 - 2 * FEE
    );
    assert_eq!(balance_of(env, ledger_id, from_sub_1), 1_000_000_000 - FEE);
    assert_eq!(balance_of(env, ledger_id, to), Nat::from(30_000_000));
    let allowance = get_allowance(env, ledger_id, from, spender);
    assert_eq!(
        allowance.allowance,
        Nat::from(500_000_000 - 30_000_000 - FEE)
    );
    assert_eq!(allowance.expires_at, None);
    let allowance = get_allowance(env, ledger_id, from_sub_1, spender);
    assert_eq!(allowance.allowance, Nat::from(150_000_000));
    assert_eq!(allowance.expires_at, None);
    expected_total_supply -= FEE;
    assert_eq!(total_supply(env, ledger_id), expected_total_supply);

    // Transfer_from with insufficient funds
    assert_eq!(
        transfer_from(env, ledger_id, from, to, spender, 30_000_000),
        Err(TransferFromError::InsufficientFunds {
            balance: Nat::from(350_000_000 - 30_000_000 - 2 * FEE)
        })
    );
    assert_eq!(total_supply(env, ledger_id), expected_total_supply);

    // Transfer_from `from_sub_1`
    let block_index = transfer_from(env, ledger_id, from_sub_1, to, spender, 30_000_000)
        .expect("transfer_from failed");
    assert_eq!(block_index, 5);
    assert_eq!(
        balance_of(env, ledger_id, from_sub_1),
        1_000_000_000 - 30_000_000 - 2 * FEE
    );
    let allowance = get_allowance(env, ledger_id, from_sub_1, spender);
    assert_eq!(
        allowance.allowance,
        Nat::from(150_000_000 - 30_000_000 - FEE)
    );
    assert_eq!(allowance.expires_at, None);
    expected_total_supply -= FEE;
    assert_eq!(total_supply(env, ledger_id), expected_total_supply);

    // Transfer_from with insufficient allowance
    assert_eq!(
        transfer_from(env, ledger_id, from_sub_1, to, spender, 30_000_000),
        Err(TransferFromError::InsufficientAllowance {
            allowance: Nat::from(150_000_000 - 30_000_000 - FEE)
        })
    );
    assert_eq!(
        balance_of(env, ledger_id, from_sub_1),
        1_000_000_000 - 30_000_000 - 2 * FEE
    );
    assert_eq!(total_supply(env, ledger_id), expected_total_supply);
}

#[test]
fn test_transfer_from_self() {
    let env = &new_state_machine();
    let ledger_id = install_ledger(env);
    let depositor_id = install_depositor(env, ledger_id);
    let from = Account {
        owner: Principal::from_slice(&[0]),
        subaccount: None,
    };
    let to = Account {
        owner: Principal::from_slice(&[2]),
        subaccount: None,
    };

    // Make the first deposit.
    deposit(env, depositor_id, from, 350_000_000);

    // Transfer_from `from`
    let block_index =
        transfer_from(env, ledger_id, from, to, from, 30_000_000).expect("transfer_from failed");
    assert_eq!(block_index, 1);
    assert_eq!(
        balance_of(env, ledger_id, from),
        350_000_000 - 30_000_000 - FEE
    );
    assert_eq!(balance_of(env, ledger_id, to), 30_000_000);
    assert_eq!(total_supply(env, ledger_id), 350_000_000 - FEE);
}

#[test]
<<<<<<< HEAD
fn test_icrc1_test_suite() {
    let env = new_state_machine();
    let ledger_id = install_ledger(&env);
    let depositor_id = install_depositor(&env, ledger_id);
    let user = Account {
        owner: Principal::from_slice(&[10]),
        subaccount: Some([0; 32]),
    };

    // make the first deposit to the user and check the result
    let deposit_res = deposit(&env, depositor_id, user, 1_000_000_000_000_000);
    assert_eq!(deposit_res.txid, Nat::from(0));
    assert_eq!(deposit_res.balance, 1_000_000_000_000_000_u128);
    assert_eq!(1_000_000_000_000_000, balance_of(&env, ledger_id, user));

    let ledger_env =
        icrc1_test_env_state_machine::SMLedger::new(Arc::new(env), ledger_id, user.owner);
    let tests = icrc1_test_suite::test_suite(ledger_env)
        .now_or_never()
        .unwrap();
    if !icrc1_test_suite::execute_tests(tests)
        .now_or_never()
        .unwrap()
    {
        panic!("The ICRC-1 test suite failed");
    }
}

#[test]
fn test_transfer() {
=======
fn test_basic_transfer() {
>>>>>>> 430ccb08
    let env = &new_state_machine();
    let ledger_id = install_ledger(env);
    let depositor_id = install_depositor(env, ledger_id);
    let user1 = Account {
        owner: Principal::from_slice(&[1]),
        subaccount: None,
    };
    let user2: Account = Account {
        owner: Principal::from_slice(&[2]),
        subaccount: None,
    };
    let deposit_amount = 1_000_000_000;
    deposit(env, depositor_id, user1, deposit_amount);
    let fee = fee(env, ledger_id);
    let mut expected_total_supply = deposit_amount;

    let transfer_amount = Nat::from(100_000);
    transfer(
        env,
        ledger_id,
        user1,
        TransferArg {
            from_subaccount: None,
            to: user2,
            fee: None,
            created_at_time: None,
            memo: None,
            amount: transfer_amount.clone(),
        },
    )
    .unwrap();

    assert_eq!(balance_of(env, ledger_id, user2), transfer_amount.clone());
    assert_eq!(
        balance_of(env, ledger_id, user1),
        Nat::from(deposit_amount) - fee.clone() - transfer_amount.clone()
    );
    expected_total_supply -= fee.0.to_u128().unwrap();
    assert_eq!(total_supply(env, ledger_id), expected_total_supply);

    // Should not be able to send back the full amount as the user2 cannot pay the fee
    assert_eq!(
        TransferError::InsufficientFunds {
            balance: transfer_amount.clone()
        },
        transfer(
            env,
            ledger_id,
            user2,
            TransferArg {
                from_subaccount: None,
                to: user2,
                fee: None,
                created_at_time: None,
                memo: None,
                amount: transfer_amount.clone(),
            },
        )
        .unwrap_err()
    );
    assert_eq!(total_supply(env, ledger_id), expected_total_supply);

    // Should not be able to set a fee that is incorrect
    assert_eq!(
        TransferError::BadFee {
            expected_fee: fee.clone()
        },
        transfer(
            env,
            ledger_id,
            user1,
            TransferArg {
                from_subaccount: None,
                to: user1,
                fee: Some(Nat::from(0)),
                created_at_time: None,
                memo: None,
                amount: transfer_amount.clone(),
            },
        )
        .unwrap_err()
    );
}

#[test]
fn test_deduplication() {
    let env = &new_state_machine();
    let ledger_id = install_ledger(env);
    let depositor_id = install_depositor(env, ledger_id);
    let user1 = Account {
        owner: Principal::from_slice(&[1]),
        subaccount: None,
    };
    let user2: Account = Account {
        owner: Principal::from_slice(&[2]),
        subaccount: None,
    };
    let deposit_amount = 1_000_000_000;
    deposit(env, depositor_id, user1, deposit_amount);
    let transfer_amount = Nat::from(100_000);

    // If created_at_time is not set, the same transaction should be able to be sent multiple times
    transfer(
        env,
        ledger_id,
        user1,
        TransferArg {
            from_subaccount: None,
            to: user2,
            fee: None,
            created_at_time: None,
            memo: None,
            amount: transfer_amount.clone(),
        },
    )
    .unwrap();

    transfer(
        env,
        ledger_id,
        user1,
        TransferArg {
            from_subaccount: None,
            to: user2,
            fee: None,
            created_at_time: None,
            memo: None,
            amount: transfer_amount.clone(),
        },
    )
    .unwrap();

    // Should not be able commit a transaction that was created in the future
    let mut now = env
        .time()
        .duration_since(SystemTime::UNIX_EPOCH)
        .unwrap()
        .as_nanos() as u64;
    assert_eq!(
        TransferError::CreatedInFuture { ledger_time: now },
        transfer(
            env,
            ledger_id,
            user1,
            TransferArg {
                from_subaccount: None,
                to: user1,
                fee: None,
                created_at_time: Some(u64::MAX),
                memo: None,
                amount: transfer_amount.clone(),
            },
        )
        .unwrap_err()
    );

    // Should be able to make a transfer when created_at_time is valid
    let tx: Nat = transfer(
        env,
        ledger_id,
        user1,
        TransferArg {
            from_subaccount: None,
            to: user2,
            fee: None,
            created_at_time: Some(now),
            memo: None,
            amount: transfer_amount.clone(),
        },
    )
    .unwrap();

    // Should not be able send the same transfer twice if created_at_time is set
    assert_eq!(
        TransferError::Duplicate { duplicate_of: tx },
        transfer(
            env,
            ledger_id,
            user1,
            TransferArg {
                from_subaccount: None,
                to: user2,
                fee: None,
                created_at_time: Some(now),
                memo: None,
                amount: transfer_amount.clone(),
            },
        )
        .unwrap_err()
    );

    // Setting a different memo field should result in no deduplication
    transfer(
        env,
        ledger_id,
        user1,
        TransferArg {
            from_subaccount: None,
            to: user2,
            fee: None,
            created_at_time: Some(now),
            memo: Some(Memo(ByteBuf::from(b"1234".to_vec()))),
            amount: transfer_amount.clone(),
        },
    )
    .unwrap();

    // Advance time so that the deduplication window is shifted
    env.advance_time(Duration::from_secs(1));
    now = env
        .time()
        .duration_since(SystemTime::UNIX_EPOCH)
        .unwrap()
        .as_nanos() as u64;

    // Now the transfer which was deduplicated previously should be ok
    transfer(
        env,
        ledger_id,
        user1,
        TransferArg {
            from_subaccount: None,
            to: user2,
            fee: None,
            created_at_time: Some(now),
            memo: None,
            amount: transfer_amount.clone(),
        },
    )
    .unwrap();
}

#[test]
fn test_total_supply_after_upgrade() {
    let env = &new_state_machine();
    let ledger_id = install_ledger(env);
    let depositor_id = install_depositor(env, ledger_id);
    let user1 = Account::from(Principal::from_slice(&[1]));
    let user2 = Account::from(Principal::from_slice(&[2]));

    deposit(env, depositor_id, user1, 2_000_000_000);
    deposit(env, depositor_id, user2, 3_000_000_000);
    let fee = fee(env, ledger_id);
    transfer(
        env,
        ledger_id,
        user1,
        TransferArg {
            from_subaccount: None,
            to: user2,
            fee: None,
            created_at_time: None,
            memo: None,
            amount: Nat::from(1_000_000_000),
        },
    )
    .unwrap();
    send(
        env,
        ledger_id,
        user2,
        SendArg {
            from_subaccount: None,
            to: depositor_id,
            fee: None,
            created_at_time: None,
            memo: None,
            amount: Nat::from(1_000_000_000),
        },
    )
    .unwrap();

    // total_supply should be 5m - 1m sent back to the depositor - twice the fee for transfer and send
    let expected_total_supply = 5_000_000_000 - 1_000_000_000 - 2 * fee.0.to_u128().unwrap();
    assert_eq!(total_supply(env, ledger_id), expected_total_supply);
    env.upgrade_canister(ledger_id, get_wasm("cycles-ledger"), vec![], None)
        .unwrap();
    assert_eq!(total_supply(env, ledger_id), expected_total_supply);
}<|MERGE_RESOLUTION|>--- conflicted
+++ resolved
@@ -1,12 +1,8 @@
-<<<<<<< HEAD
-use futures::future::FutureExt;
-use std::{path::PathBuf, sync::Arc};
-=======
 use std::{
     path::PathBuf,
+    sync::Arc,
     time::{Duration, SystemTime},
 };
->>>>>>> 430ccb08
 
 use candid::{Encode, Nat, Principal};
 use client::{deposit, transfer};
@@ -16,6 +12,7 @@
 };
 use depositor::endpoints::InitArg as DepositorInitArg;
 use escargot::CargoBuild;
+use futures::FutureExt;
 use ic_cdk::api::call::RejectionCode;
 use ic_test_state_machine_client::{ErrorCode, StateMachine};
 use icrc_ledger_types::{
@@ -1171,40 +1168,7 @@
 }
 
 #[test]
-<<<<<<< HEAD
-fn test_icrc1_test_suite() {
-    let env = new_state_machine();
-    let ledger_id = install_ledger(&env);
-    let depositor_id = install_depositor(&env, ledger_id);
-    let user = Account {
-        owner: Principal::from_slice(&[10]),
-        subaccount: Some([0; 32]),
-    };
-
-    // make the first deposit to the user and check the result
-    let deposit_res = deposit(&env, depositor_id, user, 1_000_000_000_000_000);
-    assert_eq!(deposit_res.txid, Nat::from(0));
-    assert_eq!(deposit_res.balance, 1_000_000_000_000_000_u128);
-    assert_eq!(1_000_000_000_000_000, balance_of(&env, ledger_id, user));
-
-    let ledger_env =
-        icrc1_test_env_state_machine::SMLedger::new(Arc::new(env), ledger_id, user.owner);
-    let tests = icrc1_test_suite::test_suite(ledger_env)
-        .now_or_never()
-        .unwrap();
-    if !icrc1_test_suite::execute_tests(tests)
-        .now_or_never()
-        .unwrap()
-    {
-        panic!("The ICRC-1 test suite failed");
-    }
-}
-
-#[test]
-fn test_transfer() {
-=======
 fn test_basic_transfer() {
->>>>>>> 430ccb08
     let env = &new_state_machine();
     let ledger_id = install_ledger(env);
     let depositor_id = install_depositor(env, ledger_id);
@@ -1483,4 +1447,33 @@
     env.upgrade_canister(ledger_id, get_wasm("cycles-ledger"), vec![], None)
         .unwrap();
     assert_eq!(total_supply(env, ledger_id), expected_total_supply);
+}
+
+#[test]
+fn test_icrc1_test_suite() {
+    let env = new_state_machine();
+    let ledger_id = install_ledger(&env);
+    let depositor_id = install_depositor(&env, ledger_id);
+    let user = Account {
+        owner: Principal::from_slice(&[10]),
+        subaccount: Some([0; 32]),
+    };
+
+    // make the first deposit to the user and check the result
+    let deposit_res = deposit(&env, depositor_id, user, 1_000_000_000_000_000);
+    assert_eq!(deposit_res.txid, Nat::from(0));
+    assert_eq!(deposit_res.balance, 1_000_000_000_000_000_u128);
+    assert_eq!(1_000_000_000_000_000, balance_of(&env, ledger_id, user));
+
+    let ledger_env =
+        icrc1_test_env_state_machine::SMLedger::new(Arc::new(env), ledger_id, user.owner);
+    let tests = icrc1_test_suite::test_suite(ledger_env)
+        .now_or_never()
+        .unwrap();
+    if !icrc1_test_suite::execute_tests(tests)
+        .now_or_never()
+        .unwrap()
+    {
+        panic!("The ICRC-1 test suite failed");
+    }
 }