--- conflicted
+++ resolved
@@ -1,12 +1,7 @@
 use candid::{Encode, Nat};
 use client::deposit;
-<<<<<<< HEAD
 use cycles_ledger::{config::FEE, Account, endpoints::SendArg};
 use depositer::endpoints::InitArg as DeposterInitArg;
-=======
-use cycles_ledger::Account;
-use depositor::endpoints::InitArg as DepositorInitArg;
->>>>>>> a95bb53a
 use escargot::CargoBuild;
 use ic_cdk::api::call::RejectionCode;
 use ic_state_machine_tests::{CanisterId, Cycles, PrincipalId, StateMachine};
@@ -63,12 +58,8 @@
     assert_eq!(deposit_res.txid, Nat::from(0));
     assert_eq!(deposit_res.balance, Nat::from(1_000_000_000));
 
-<<<<<<< HEAD
-    // check that the user has the right balance
-    assert_eq!(
-        balance_of(env, ledger_id, user),
-        Nat::from(1_000_000_000 - FEE)
-    )
+    // Check that the user has the right balance.
+    assert_eq!(balance_of(env, ledger_id, user), Nat::from(1_000_000_000))
 }
 
 #[test]
@@ -197,8 +188,4 @@
     }).unwrap_err();
     println!("bad fee result: {:?}", &send_result);
     assert!(matches!(send_result, cycles_ledger::endpoints::SendError::BadFee{ .. }));
-=======
-    // Check that the user has the right balance.
-    assert_eq!(balance_of(env, ledger_id, user), Nat::from(1_000_000_000))
->>>>>>> a95bb53a
 }