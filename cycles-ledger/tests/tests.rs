use std::{
    collections::HashSet,
    path::PathBuf,
    sync::Arc,
    time::{Duration, SystemTime, UNIX_EPOCH},
};

use assert_matches::assert_matches;
use candid::{CandidType, Decode, Encode, Nat, Principal};
use client::{deposit, get_metadata, get_raw_blocks, transaction_hashes, transfer, transfer_from};
use cycles_ledger::{
    config::{self, Config as LedgerConfig, FEE, MAX_MEMO_LENGTH},
    endpoints::{
        ChangeIndexId, DataCertificate, GetBlocksResult, LedgerArgs, UpgradeArgs, WithdrawArgs,
        WithdrawError,
    },
    memo::encode_withdraw_memo,
    storage::{
        Block, Hash,
        Operation::{self, Approve, Burn, Mint, Transfer},
        Transaction,
    },
};
use cycles_ledger::{
    endpoints::{
        CmcCreateCanisterArgs, CreateCanisterArgs, CreateCanisterError, CreateCanisterSuccess,
    },
    storage::CMC_PRINCIPAL,
};
use depositor::endpoints::InitArg as DepositorInitArg;
use escargot::CargoBuild;
use gen::CyclesLedgerInMemory;
use ic_cbor::CertificateToCbor;
use ic_cdk::api::{call::RejectionCode, management_canister::provisional::CanisterSettings};
use ic_certificate_verification::VerifyCertificate;
use ic_certification::{
    hash_tree::{HashTreeNode, SubtreeLookupResult},
    Certificate, HashTree, LookupResult,
};
use ic_test_state_machine_client::{ErrorCode, StateMachine, WasmResult};
use icrc_ledger_types::{
    icrc1::{
        account::Account,
        transfer::TransferArg as TransferArgs,
        transfer::{Memo, TransferError},
    },
    icrc2::{
        approve::{ApproveArgs, ApproveError},
        transfer_from::{TransferFromArgs, TransferFromError},
    },
};
use num_bigint::BigUint;
use num_traits::ToPrimitive;
use serde_bytes::ByteBuf;

use crate::{
    client::{
        approve, balance_of, canister_status, create_canister, fail_next_create_canister_with, fee,
        get_allowance, get_block, get_tip_certificate, total_supply, transaction_timestamps,
        withdraw,
    },
    gen::{CyclesLedgerInStateMachine, IsCyclesLedger},
};

mod client;
mod gen;

fn new_state_machine() -> StateMachine {
    let mut state_machine_path = PathBuf::from(env!("CARGO_MANIFEST_DIR"))
        .parent()
        .unwrap()
        .to_path_buf();

    state_machine_path.push("ic-test-state-machine");

    if !state_machine_path.exists() {
        #[cfg(target_os = "macos")]
        let platform: &str = "darwin";
        #[cfg(target_os = "linux")]
        let platform: &str = "linux";
        let suggested_ic_commit = "072b2a6586c409efa88f2244d658307ff3a645d8";

        // not run automatically because parallel test execution screws this up
        panic!("state machine binary does not exist. Please run the following command and try again: ./download-state-machine.sh {suggested_ic_commit} {platform}");
    }
    StateMachine::new(state_machine_path.to_str().unwrap(), false)
}

fn get_wasm(name: &str) -> Vec<u8> {
    let binary = CargoBuild::new()
        .manifest_path("../Cargo.toml")
        .target("wasm32-unknown-unknown")
        .bin(name)
        .arg("--release")
        .arg("--features")
        .arg("testing")
        .run()
        .expect("Unable to run cargo build");
    std::fs::read(binary.path()).unwrap_or_else(|_| panic!("{} wasm file not found", name))
}

fn install_ledger(env: &StateMachine) -> Principal {
    install_ledger_with_conf(env, LedgerConfig::default())
}

fn install_ledger_with_conf(env: &StateMachine, config: LedgerConfig) -> Principal {
    let canister = env.create_canister(None);
    let init_args = Encode!(&LedgerArgs::Init(config)).unwrap();
    env.install_canister(canister, get_wasm("cycles-ledger"), init_args, None);
    canister
}

fn install_depositor(env: &StateMachine, ledger_id: Principal) -> Principal {
    let depositor_init_arg = Encode!(&DepositorInitArg { ledger_id }).unwrap();
    let canister = env.create_canister(None);
    env.install_canister(canister, get_wasm("depositor"), depositor_init_arg, None);
    env.add_cycles(canister, u128::MAX);
    canister
}

fn install_fake_cmc(env: &StateMachine) {
    #[derive(CandidType, Default)]
    struct ProvisionalCreateArg {
        specified_id: Option<Principal>,
    }
    #[derive(CandidType, candid::Deserialize)]
    struct ProvisionalCreateResponse {
        canister_id: Principal,
    }
    let WasmResult::Reply(response) = env
        .update_call(
            Principal::from_text("aaaaa-aa").unwrap(),
            Principal::anonymous(),
            "provisional_create_canister_with_cycles",
            Encode!(&ProvisionalCreateArg {
                specified_id: Some(CMC_PRINCIPAL),
            })
            .unwrap(),
        )
        .unwrap()
    else {
        panic!("Failed to create CMC")
    };
    let response = Decode!(&response, ProvisionalCreateResponse).unwrap();
    assert_eq!(response.canister_id, CMC_PRINCIPAL);
    env.add_cycles(CMC_PRINCIPAL, u128::MAX / 2);
    env.install_canister(
        CMC_PRINCIPAL,
        get_wasm("fake-cmc"),
        Encode!(&Vec::<u8>::new()).unwrap(),
        None,
    );
}

/** Create an ICRC-1 Account from two numbers by using their big-endian representation */
pub fn account(owner: u64, subaccount: Option<u64>) -> Account {
    Account {
        owner: Principal::from_slice(owner.to_be_bytes().as_slice()),
        subaccount: subaccount
            .map(|subaccount| subaccount.to_be_bytes().as_slice().try_into().unwrap()),
    }
}

#[test]
fn test_deposit_flow() {
    let env = &new_state_machine();
    let ledger_id = install_ledger(env);
    let depositor_id = install_depositor(env, ledger_id);
    let user = account(0, None);

    // 0.0 Check that the total supply is 0.
    assert_eq!(total_supply(env, ledger_id), 0u128);

    // 0.1 Check that the user doesn't have any tokens before the first deposit.
    assert_eq!(balance_of(env, ledger_id, user), 0u128);

    // 1 Make the first deposit to the user and check the result.
    let deposit_res = deposit(env, depositor_id, user, 1_000_000_000, None);
    assert_eq!(deposit_res.block_index, Nat::from(0_u128));
    assert_eq!(deposit_res.balance, Nat::from(1_000_000_000_u128));

    // 1.0 Check that the right amount of tokens have been minted.
    assert_eq!(total_supply(env, ledger_id), 1_000_000_000);

    // 1.1 Check that the user has the right balance.
    assert_eq!(balance_of(env, ledger_id, user), 1_000_000_000);

<<<<<<< HEAD
    // 1.2 Check that the block created is correct
=======
    // Check that the block created is correct:
>>>>>>> e2cca97a
    let block0 = get_block(env, ledger_id, deposit_res.block_index);
    // 1.2.0 first block has no parent hash.
    assert_eq!(block0.phash, None);
    // 1.2.1 effective fee of mint blocks is 0.
    assert_eq!(block0.effective_fee, Some(0));
    // 1.2.2 timestamp is set by the ledger.
    assert_eq!(
        block0.timestamp as u128,
        env.time().duration_since(UNIX_EPOCH).unwrap().as_nanos()
    );
    // 1.2.3 transaction.created_at_time is not set.
    assert_eq!(block0.transaction.created_at_time, None);
    // 1.2.4 transaction.memo is not set because the user didn't set it.
    assert_eq!(block0.transaction.memo, None);
<<<<<<< HEAD
    // 1.2.5 transaction.operation is mint
=======
    // ..transaction.operation is mint.
>>>>>>> e2cca97a
    if let Operation::Mint { to, amount } = block0.transaction.operation {
        // 1.2.6 transaction.operation.to is the user.
        assert_eq!(to, user);
        // 1.2.7 transaction.operation.amount is the one deposited.
        assert_eq!(amount, 1_000_000_000);
    } else {
        panic!("deposit shoult create a mint block, found {:?}", block0);
    };

    // 2 Make another deposit to the user and check the result.
    let memo = Memo::from(vec![0xa, 0xb, 0xc, 0xd, 0xe, 0xf]);
    let deposit_res = deposit(env, depositor_id, user, 500_000_000, Some(memo.clone()));
    assert_eq!(deposit_res.block_index, Nat::from(1_u128));
    assert_eq!(deposit_res.balance, Nat::from(1_500_000_000_u128));

    // 2.0 Check that the right amount of tokens have been minted
    assert_eq!(total_supply(env, ledger_id), 1_500_000_000);

    // 2.1 Check that the user has the right balance after both deposits.
    assert_eq!(balance_of(env, ledger_id, user), 1_500_000_000);

<<<<<<< HEAD
    // 2.2 Check that the block created is correct
=======
    // Check that the block created is correct:
>>>>>>> e2cca97a
    let block1 = get_block(env, ledger_id, deposit_res.block_index);
    // 2.2.0 second block has the first block hash as parent hash.
    assert_eq!(block1.phash, Some(block0.hash().unwrap()));
    // 2.2.1 effective fee of mint blocks is 0.
    assert_eq!(block1.effective_fee, Some(0));
    // 2.2.2 timestamp is set by the ledger.
    assert_eq!(
        block1.timestamp as u128,
        env.time().duration_since(UNIX_EPOCH).unwrap().as_nanos()
    );
    // 2.2.3 transaction.created_at_time is not set.
    assert_eq!(block1.transaction.created_at_time, None);
    // 2.2.4 transaction.memo not set because the user set it.
    assert_eq!(block1.transaction.memo, Some(memo));
<<<<<<< HEAD
    // 2.2.5 transaction.operation is mint
=======
    // ..transaction.operation is mint.
>>>>>>> e2cca97a
    if let Operation::Mint { to, amount } = block1.transaction.operation {
        // 2.2.6 transaction.operation.to is the user.
        assert_eq!(to, user);
        // 2.2.7 transaction.operation.amount is the one deposited.
        assert_eq!(amount, 500_000_000);
    } else {
        panic!("deposit shoult create a mint block, found {:?}", block1);
    };
}

#[test]
#[should_panic]
fn test_deposit_amount_below_fee() {
    let env = &new_state_machine();
    let ledger_id = install_ledger(env);
    let depositor_id = install_depositor(env, ledger_id);
    let user = Account {
        owner: Principal::from_slice(&[1]),
        subaccount: None,
    };

    // Attempt to deposit fewer than [config::FEE] cycles. This call should panic.
    let _deposit_result = deposit(env, depositor_id, user, config::FEE - 1, None);
}

#[test]
fn test_withdraw_flow() {
    // TODO(SDK-1145): Add re-entrancy test

    let env = &new_state_machine();
    let ledger_id = install_ledger(env);
    let depositor_id = install_depositor(env, ledger_id);
    let user_main_account = Account {
        owner: Principal::from_slice(&[1]),
        subaccount: None,
    };
    let user_subaccount_1 = Account {
        owner: Principal::from_slice(&[1]),
        subaccount: Some([1; 32]),
    };
    let user_subaccount_2 = Account {
        owner: Principal::from_slice(&[1]),
        subaccount: Some([2; 32]),
    };
    let user_subaccount_3 = Account {
        owner: Principal::from_slice(&[1]),
        subaccount: Some([3; 32]),
    };
    let user_subaccount_4 = Account {
        owner: Principal::from_slice(&[1]),
        subaccount: Some([4; 32]),
    };
    let withdraw_receiver = env.create_canister(None);

    // make deposits to the user and check the result
    let deposit_res = deposit(env, depositor_id, user_main_account, 1_000_000_000, None);
    assert_eq!(deposit_res.block_index, 0_u128);
    assert_eq!(deposit_res.balance, 1_000_000_000_u128);
    deposit(env, depositor_id, user_subaccount_1, 1_000_000_000, None);
    deposit(env, depositor_id, user_subaccount_2, 1_000_000_000, None);
    deposit(env, depositor_id, user_subaccount_3, 1_000_000_000, None);
    deposit(env, depositor_id, user_subaccount_4, 1_000_000_000, None);
    let mut expected_total_supply = 5_000_000_000;
    assert_eq!(total_supply(env, ledger_id), expected_total_supply);

    // withdraw cycles from main account
    let withdraw_receiver_balance = env.cycle_balance(withdraw_receiver);
    let withdraw_amount = 500_000_000_u128;
    let _withdraw_idx = withdraw(
        env,
        ledger_id,
        user_main_account,
        WithdrawArgs {
            from_subaccount: None,
            to: withdraw_receiver,
            created_at_time: None,
            amount: Nat::from(withdraw_amount),
        },
    )
    .unwrap();
    assert_eq!(
        withdraw_receiver_balance + withdraw_amount,
        env.cycle_balance(withdraw_receiver)
    );
    assert_eq!(
        balance_of(env, ledger_id, user_main_account),
        1_000_000_000 - withdraw_amount - FEE
    );
    expected_total_supply -= withdraw_amount + FEE;
    assert_eq!(total_supply(env, ledger_id), expected_total_supply);

    // withdraw cycles from subaccount
    let withdraw_receiver_balance = env.cycle_balance(withdraw_receiver);
    let withdraw_amount = 100_000_000_u128;
    let _withdraw_idx = withdraw(
        env,
        ledger_id,
        user_subaccount_1,
        WithdrawArgs {
            from_subaccount: Some(*user_subaccount_1.effective_subaccount()),
            to: withdraw_receiver,
            created_at_time: None,
            amount: Nat::from(withdraw_amount),
        },
    )
    .unwrap();
    assert_eq!(
        withdraw_receiver_balance + withdraw_amount,
        env.cycle_balance(withdraw_receiver)
    );
    assert_eq!(
        balance_of(env, ledger_id, user_subaccount_1),
        1_000_000_000 - withdraw_amount - FEE
    );
    expected_total_supply -= withdraw_amount + FEE;
    assert_eq!(total_supply(env, ledger_id), expected_total_supply);

    // withdraw cycles from subaccount with created_at_time set
    let now = env
        .time()
        .duration_since(SystemTime::UNIX_EPOCH)
        .unwrap()
        .as_nanos() as u64;
    let withdraw_receiver_balance = env.cycle_balance(withdraw_receiver);
    let withdraw_amount = 300_000_000_u128;
    let _withdraw_idx = withdraw(
        env,
        ledger_id,
        user_subaccount_3,
        WithdrawArgs {
            from_subaccount: Some(*user_subaccount_3.effective_subaccount()),
            to: withdraw_receiver,
            created_at_time: Some(now),
            amount: Nat::from(withdraw_amount),
        },
    )
    .unwrap();
    assert_eq!(
        withdraw_receiver_balance + withdraw_amount,
        env.cycle_balance(withdraw_receiver)
    );
    assert_eq!(
        balance_of(env, ledger_id, user_subaccount_3),
        1_000_000_000 - withdraw_amount - FEE
    );
    expected_total_supply -= withdraw_amount + FEE;
    assert_eq!(total_supply(env, ledger_id), expected_total_supply);
}

// A test to check that `DuplicateError` is returned on a duplicate `withdraw` request
// and not `InsufficientFundsError`, in case when there is not enough funds
// to execute it a second time
#[test]
fn test_withdraw_duplicate() {
    let env = &new_state_machine();
    let ledger_id = install_ledger(env);
    let depositor_id = install_depositor(env, ledger_id);
    let user_main_account = Account {
        owner: Principal::from_slice(&[1]),
        subaccount: None,
    };
    let withdraw_receiver = env.create_canister(None);

    // make deposits to the user and check the result
    let deposit_res = deposit(env, depositor_id, user_main_account, 1_000_000_000, None);
    assert_eq!(deposit_res.block_index, 0_u128);
    assert_eq!(deposit_res.balance, 1_000_000_000_u128);

    let now = env
        .time()
        .duration_since(SystemTime::UNIX_EPOCH)
        .unwrap()
        .as_nanos() as u64;
    // withdraw cycles from main account
    let withdraw_receiver_balance = env.cycle_balance(withdraw_receiver);
    let withdraw_amount = 900_000_000_u128;
    let withdraw_idx = withdraw(
        env,
        ledger_id,
        user_main_account,
        WithdrawArgs {
            from_subaccount: None,
            to: withdraw_receiver,
            created_at_time: Some(now),
            amount: Nat::from(withdraw_amount),
        },
    )
    .unwrap();
    assert_eq!(
        withdraw_receiver_balance + withdraw_amount,
        env.cycle_balance(withdraw_receiver)
    );
    assert_eq!(
        balance_of(env, ledger_id, user_main_account),
        1_000_000_000 - withdraw_amount - FEE
    );

    assert_eq!(
        WithdrawError::Duplicate {
            duplicate_of: withdraw_idx
        },
        withdraw(
            env,
            ledger_id,
            user_main_account,
            WithdrawArgs {
                from_subaccount: None,
                to: withdraw_receiver,
                created_at_time: Some(now),
                amount: Nat::from(withdraw_amount),
            },
        )
        .unwrap_err()
    );
}

#[test]
fn test_withdraw_fails() {
    let env = &new_state_machine();
    let ledger_id = install_ledger(env);
    let depositor_id = install_depositor(env, ledger_id);
    let user = Account {
        owner: Principal::from_slice(&[1]),
        subaccount: None,
    };

    // make the first deposit to the user and check the result
    let deposit_res = deposit(env, depositor_id, user, 1_000_000_000_000, None);
    assert_eq!(deposit_res.block_index, Nat::from(0_u128));
    assert_eq!(deposit_res.balance, 1_000_000_000_000_u128);

    // withdraw more than available
    let balance_before_attempt = balance_of(env, ledger_id, user);
    let withdraw_result = withdraw(
        env,
        ledger_id,
        user,
        WithdrawArgs {
            from_subaccount: None,
            to: depositor_id,
            created_at_time: None,
            amount: Nat::from(u128::MAX),
        },
    )
    .unwrap_err();
    assert!(matches!(
        withdraw_result,
        WithdrawError::InsufficientFunds { balance } if balance == 1_000_000_000_000_u128
    ));
    assert_eq!(balance_before_attempt, balance_of(env, ledger_id, user));
    let mut expected_total_supply = 1_000_000_000_000;
    assert_eq!(total_supply(env, ledger_id), expected_total_supply,);

    // withdraw from empty subaccount
    let withdraw_result = withdraw(
        env,
        ledger_id,
        user,
        WithdrawArgs {
            from_subaccount: Some([5; 32]),
            to: depositor_id,
            created_at_time: None,
            amount: Nat::from(100_000_000_u128),
        },
    )
    .unwrap_err();
    assert!(matches!(
        withdraw_result,
        WithdrawError::InsufficientFunds { balance } if balance == 0_u128
    ));
    assert_eq!(total_supply(env, ledger_id), expected_total_supply,);

    // withdraw cycles to user instead of canister
    let balance_before_attempt = balance_of(env, ledger_id, user);
    let self_authenticating_principal = candid::Principal::from_text(
        "luwgt-ouvkc-k5rx5-xcqkq-jx5hm-r2rj2-ymqjc-pjvhb-kij4p-n4vms-gqe",
    )
    .unwrap();
    let withdraw_result = withdraw(
        env,
        ledger_id,
        user,
        WithdrawArgs {
            from_subaccount: None,
            to: self_authenticating_principal,
            created_at_time: None,
            amount: Nat::from(500_000_000_u128),
        },
    )
    .unwrap_err();
    assert!(matches!(
        withdraw_result,
        WithdrawError::InvalidReceiver { receiver } if receiver == self_authenticating_principal
    ));
    assert_eq!(balance_before_attempt, balance_of(env, ledger_id, user));
    assert_eq!(total_supply(env, ledger_id), expected_total_supply,);

    // withdraw cycles to deleted canister
    let balance_before_attempt = balance_of(env, ledger_id, user);
    let deleted_canister = env.create_canister(None);
    env.stop_canister(deleted_canister, None).unwrap();
    env.delete_canister(deleted_canister, None).unwrap();
    let withdraw_result = withdraw(
        env,
        ledger_id,
        user,
        WithdrawArgs {
            from_subaccount: None,
            to: deleted_canister,
            created_at_time: None,
            amount: Nat::from(500_000_000_u128),
        },
    )
    .unwrap_err();
    assert!(matches!(
        withdraw_result,
        WithdrawError::FailedToWithdraw {
            rejection_code: RejectionCode::DestinationInvalid,
            ..
        }
    ));
    assert_eq!(
        balance_before_attempt - FEE,
        balance_of(env, ledger_id, user)
    );
    expected_total_supply -= FEE;
    assert_eq!(total_supply(env, ledger_id), expected_total_supply,);

    // user keeps the cycles if they don't have enough balance to pay the fee
    let user_2 = Account {
        owner: Principal::from_slice(&[2]),
        subaccount: None,
    };
    deposit(env, depositor_id, user_2, FEE + 1, None);
    withdraw(
        env,
        ledger_id,
        user_2,
        WithdrawArgs {
            from_subaccount: None,
            to: depositor_id,
            created_at_time: None,
            amount: Nat::from(u128::MAX),
        },
    )
    .unwrap_err();
    assert_eq!(FEE + 1, balance_of(env, ledger_id, user_2));
    withdraw(
        env,
        ledger_id,
        user_2,
        WithdrawArgs {
            from_subaccount: None,
            to: depositor_id,
            created_at_time: None,
            amount: Nat::from(u128::MAX),
        },
    )
    .unwrap_err();
    assert_eq!(FEE + 1, balance_of(env, ledger_id, user_2));

    // test withdraw deduplication
    deposit(env, depositor_id, user_2, FEE * 3, None);
    let created_at_time = env.time().duration_since(UNIX_EPOCH).unwrap().as_nanos() as u64;
    let args = WithdrawArgs {
        from_subaccount: None,
        to: depositor_id,
        created_at_time: Some(created_at_time),
        amount: Nat::from(FEE),
    };
    let duplicate_of = withdraw(env, ledger_id, user_2, args.clone()).unwrap();
    // the same withdraw should fail because created_at_time is set and the args are the same
    assert_eq!(
        withdraw(env, ledger_id, user_2, args),
        Err(WithdrawError::Duplicate { duplicate_of })
    );
}

fn system_time_to_nanos(t: SystemTime) -> u64 {
    t.duration_since(SystemTime::UNIX_EPOCH).unwrap().as_nanos() as u64
}

#[test]
fn test_approve_max_allowance_size() {
    let env = &new_state_machine();
    let ledger_id = install_ledger(env);
    let depositor_id = install_depositor(env, ledger_id);
    let from = Account {
        owner: Principal::from_slice(&[0]),
        subaccount: None,
    };
    let spender = Account {
        owner: Principal::from_slice(&[1]),
        subaccount: None,
    };

    // Deposit funds
    assert_eq!(
        deposit(env, depositor_id, from, 1_000_000_000, None).balance,
        1_000_000_000_u128
    );

    // Largest possible allowance in terms of size in bytes - max amount and expiration
    let block_index = approve(
        env,
        ledger_id,
        from,
        spender,
        u128::MAX,
        None,
        Some(u64::MAX),
    )
    .expect("approve failed");
    assert_eq!(block_index, 1_u128);
    let allowance = get_allowance(env, ledger_id, from, spender);
    assert_eq!(allowance.allowance, Nat::from(u128::MAX));
    assert_eq!(allowance.expires_at, Some(u64::MAX));
    assert_eq!(
        balance_of(env, ledger_id, from),
        Nat::from(1_000_000_000 - FEE)
    );
}

#[test]
fn test_approve_self() {
    let env = &new_state_machine();
    let ledger_id = install_ledger(env);
    let depositor_id = install_depositor(env, ledger_id);
    let from = Account {
        owner: Principal::from_slice(&[0]),
        subaccount: None,
    };

    // Deposit funds
    assert_eq!(
        deposit(env, depositor_id, from, 1_000_000_000, None).balance,
        1_000_000_000_u128
    );

    let args = ApproveArgs {
        from_subaccount: None,
        spender: from,
        amount: Nat::from(100_u128),
        expected_allowance: None,
        expires_at: None,
        fee: Some(Nat::from(FEE)),
        memo: None,
        created_at_time: None,
    };
    let err = env
        .update_call(
            ledger_id,
            from.owner,
            "icrc2_approve",
            Encode!(&args).unwrap(),
        )
        .unwrap_err();
    assert_eq!(err.code, ErrorCode::CanisterCalledTrap);
    assert!(err.description.ends_with("self approval is not allowed"));
    assert_eq!(balance_of(env, ledger_id, from), 1_000_000_000);
    assert_eq!(total_supply(env, ledger_id), 1_000_000_000);
}

#[test]
fn test_approve_cap() {
    let env = &new_state_machine();
    let ledger_id = install_ledger(env);
    let depositor_id = install_depositor(env, ledger_id);
    let from = Account {
        owner: Principal::from_slice(&[0]),
        subaccount: None,
    };
    let spender = Account {
        owner: Principal::from_slice(&[1]),
        subaccount: None,
    };

    // Deposit funds
    assert_eq!(
        deposit(env, depositor_id, from, 1_000_000_000, None).balance,
        1_000_000_000_u128
    );

    // Approve amount capped at u128::MAX
    let args = ApproveArgs {
        from_subaccount: None,
        spender,
        amount: Nat::from(
            BigUint::parse_bytes(b"1000000000000000000000000000000000000000", 10).unwrap(),
        ),
        expected_allowance: None,
        expires_at: None,
        fee: Some(Nat::from(FEE)),
        memo: None,
        created_at_time: None,
    };
    env.update_call(
        ledger_id,
        from.owner,
        "icrc2_approve",
        Encode!(&args).unwrap(),
    )
    .unwrap();
    let allowance = get_allowance(env, ledger_id, from, spender);
    assert_eq!(allowance.allowance, Nat::from(u128::MAX));
    assert_eq!(allowance.expires_at, None);
    assert_eq!(
        balance_of(env, ledger_id, from),
        Nat::from(1_000_000_000 - FEE)
    );
}

// A test to check that `DuplicateError` is returned on a duplicate `approve` request
// and not `UnexpectedAllowanceError` if `expected_allowance` is set
#[test]
fn test_approve_duplicate() {
    use icrc_ledger_types::icrc2::approve::ApproveError;
    let env = &new_state_machine();
    let ledger_id = install_ledger(env);
    let depositor_id = install_depositor(env, ledger_id);
    let from = Account {
        owner: Principal::from_slice(&[0]),
        subaccount: None,
    };
    let spender = Account {
        owner: Principal::from_slice(&[1]),
        subaccount: None,
    };

    // Deposit funds
    assert_eq!(
        deposit(env, depositor_id, from, 1_000_000_000, None).balance,
        1_000_000_000u128
    );

    let now = env
        .time()
        .duration_since(SystemTime::UNIX_EPOCH)
        .unwrap()
        .as_nanos() as u64;
    let args = ApproveArgs {
        from_subaccount: None,
        spender,
        amount: Nat::from(100u128),
        expected_allowance: Some(Nat::from(0u128)),
        expires_at: None,
        fee: Some(Nat::from(FEE)),
        memo: None,
        created_at_time: Some(now),
    };
    env.update_call(
        ledger_id,
        from.owner,
        "icrc2_approve",
        Encode!(&args).unwrap(),
    )
    .unwrap();
    let allowance = get_allowance(env, ledger_id, from, spender);
    assert_eq!(allowance.allowance, Nat::from(100u128));
    assert_eq!(allowance.expires_at, None);
    assert_eq!(
        balance_of(env, ledger_id, from),
        Nat::from(1_000_000_000 - FEE)
    );

    // re-submit should error with duplicate
    env.update_call(
        ledger_id,
        from.owner,
        "icrc2_approve",
        Encode!(&args).unwrap(),
    )
    .unwrap();

    let result = if let WasmResult::Reply(res) = env
        .update_call(
            ledger_id,
            from.owner,
            "icrc2_approve",
            Encode!(&args).unwrap(),
        )
        .unwrap()
    {
        Decode!(&res, Result<Nat, ApproveError>).unwrap()
    } else {
        panic!("icrc2_approve rejected")
    };

    assert_eq!(
        result,
        Err(ApproveError::Duplicate {
            duplicate_of: Nat::from(1u128)
        })
    );
}

#[test]
fn test_approval_expiring() {
    let env = &new_state_machine();
    let ledger_id = install_ledger(env);
    let depositor_id = install_depositor(env, ledger_id);
    let from = Account {
        owner: Principal::from_slice(&[0]),
        subaccount: None,
    };
    let spender1 = Account {
        owner: Principal::from_slice(&[1]),
        subaccount: None,
    };
    let spender2 = Account {
        owner: Principal::from_slice(&[2]),
        subaccount: None,
    };
    let spender3 = Account {
        owner: Principal::from_slice(&[3]),
        subaccount: None,
    };

    // Deposit funds
    assert_eq!(
        deposit(env, depositor_id, from, 1_000_000_000, None).balance,
        1_000_000_000_u128
    );

    // First approval expiring 1 hour from now.
    let expiration = system_time_to_nanos(env.time()) + Duration::from_secs(3600).as_nanos() as u64;
    let block_index = approve(
        env,
        ledger_id,
        from,
        spender1,
        100_000_000_u128,
        None,
        Some(expiration),
    )
    .expect("approve failed");
    assert_eq!(block_index, 1_u128);
    let allowance = get_allowance(env, ledger_id, from, spender1);
    assert_eq!(allowance.allowance, Nat::from(100_000_000_u128));
    assert_eq!(allowance.expires_at, Some(expiration));

    // Second approval expiring 3 hour from now.
    let expiration_3h =
        system_time_to_nanos(env.time()) + Duration::from_secs(3 * 3600).as_nanos() as u64;
    let block_index = approve(
        env,
        ledger_id,
        from,
        spender2,
        200_000_000_u128,
        None,
        Some(expiration_3h),
    )
    .expect("approve failed");
    assert_eq!(block_index, 2_u128);
    let allowance = get_allowance(env, ledger_id, from, spender2);
    assert_eq!(allowance.allowance, Nat::from(200_000_000_u128));
    assert_eq!(allowance.expires_at, Some(expiration_3h));

    // Test expired approval pruning, advance time 2 hours.
    env.advance_time(Duration::from_secs(2 * 3600));
    env.tick();

    // Add additional approval to trigger expired approval pruning
    approve(
        env,
        ledger_id,
        from,
        spender3,
        300_000_000_u128,
        None,
        Some(expiration_3h),
    )
    .expect("approve failed");
    let allowance = get_allowance(env, ledger_id, from, spender3);
    assert_eq!(allowance.allowance, Nat::from(300_000_000_u128));
    assert_eq!(allowance.expires_at, Some(expiration_3h));

    let allowance = get_allowance(env, ledger_id, from, spender1);
    assert_eq!(allowance.allowance, Nat::from(0_u128));
    assert_eq!(allowance.expires_at, None);
    let allowance = get_allowance(env, ledger_id, from, spender2);
    assert_eq!(allowance.allowance, Nat::from(200_000_000_u128));
    assert_eq!(allowance.expires_at, Some(expiration_3h));

    // Should not be able to approve from/to a denied principal
    for owner in [Principal::anonymous(), Principal::management_canister()] {
        approve(
            env,
            ledger_id,
            Account::from(owner),
            spender1,
            100_000_000u128,
            None,
            None,
        )
        .unwrap_err();
        approve(
            env,
            ledger_id,
            from,
            Account::from(owner),
            100_000_000u128,
            None,
            None,
        )
        .unwrap_err();
    }
}

#[test]
fn test_basic_transfer() {
    let env = &new_state_machine();
    let ledger_id = install_ledger(env);
    let depositor_id = install_depositor(env, ledger_id);
    let user1 = Account {
        owner: Principal::from_slice(&[1]),
        subaccount: None,
    };
    let user2: Account = Account {
        owner: Principal::from_slice(&[2]),
        subaccount: None,
    };
    let deposit_amount = 1_000_000_000;
    deposit(env, depositor_id, user1, deposit_amount, None);
    let fee = fee(env, ledger_id);
    let mut expected_total_supply = deposit_amount;

    let transfer_amount = Nat::from(100_000_u128);
    transfer(
        env,
        ledger_id,
        user1.owner,
        TransferArgs {
            from_subaccount: None,
            to: user2,
            fee: None,
            created_at_time: None,
            memo: None,
            amount: transfer_amount.clone(),
        },
    )
    .unwrap();

    assert_eq!(balance_of(env, ledger_id, user2), transfer_amount.clone());
    assert_eq!(
        balance_of(env, ledger_id, user1),
        Nat::from(deposit_amount) - fee.clone() - transfer_amount.clone()
    );
    expected_total_supply -= fee.0.to_u128().unwrap();
    assert_eq!(total_supply(env, ledger_id), expected_total_supply);

    // Should not be able to send back the full amount as the user2 cannot pay the fee
    assert_eq!(
        TransferError::InsufficientFunds {
            balance: transfer_amount.clone()
        },
        transfer(
            env,
            ledger_id,
            user2.owner,
            TransferArgs {
                from_subaccount: None,
                to: user2,
                fee: None,
                created_at_time: None,
                memo: None,
                amount: transfer_amount.clone(),
            },
        )
        .unwrap_err()
    );
    assert_eq!(total_supply(env, ledger_id), expected_total_supply);

    // Should not be able to set a fee that is incorrect
    assert_eq!(
        TransferError::BadFee {
            expected_fee: fee.clone()
        },
        transfer(
            env,
            ledger_id,
            user1.owner,
            TransferArgs {
                from_subaccount: None,
                to: user1,
                fee: Some(Nat::from(0_u128)),
                created_at_time: None,
                memo: None,
                amount: transfer_amount.clone(),
            },
        )
        .unwrap_err()
    );

    // Should not be able to transfer from a denied principal
    for owner in [Principal::anonymous(), Principal::management_canister()] {
        transfer(
            env,
            ledger_id,
            owner,
            TransferArgs {
                from_subaccount: None,
                to: user1,
                fee: None,
                created_at_time: None,
                memo: None,
                amount: transfer_amount.clone(),
            },
        )
        .unwrap_err();

        transfer(
            env,
            ledger_id,
            user1.owner,
            TransferArgs {
                from_subaccount: None,
                to: Account::from(owner),
                fee: None,
                created_at_time: None,
                memo: None,
                amount: transfer_amount.clone(),
            },
        )
        .unwrap_err();

        transfer_from(env, ledger_id, user1, user2, Account::from(owner), 0).unwrap_err();
    }
}

#[test]
fn test_deduplication() {
    let env = &new_state_machine();
    let ledger_id = install_ledger(env);
    let depositor_id = install_depositor(env, ledger_id);
    let user1 = Account {
        owner: Principal::from_slice(&[1]),
        subaccount: None,
    };
    let user2: Account = Account {
        owner: Principal::from_slice(&[2]),
        subaccount: None,
    };
    let deposit_amount = 1_000_000_000;
    deposit(env, depositor_id, user1, deposit_amount, None);
    let transfer_amount = Nat::from(100_000_u128);

    // If created_at_time is not set, the same transaction should be able to be sent multiple times
    transfer(
        env,
        ledger_id,
        user1.owner,
        TransferArgs {
            from_subaccount: None,
            to: user2,
            fee: None,
            created_at_time: None,
            memo: None,
            amount: transfer_amount.clone(),
        },
    )
    .unwrap();

    transfer(
        env,
        ledger_id,
        user1.owner,
        TransferArgs {
            from_subaccount: None,
            to: user2,
            fee: None,
            created_at_time: None,
            memo: None,
            amount: transfer_amount.clone(),
        },
    )
    .unwrap();

    // Should not be able commit a transaction that was created in the future
    let mut now = env
        .time()
        .duration_since(SystemTime::UNIX_EPOCH)
        .unwrap()
        .as_nanos() as u64;
    assert_eq!(
        TransferError::CreatedInFuture { ledger_time: now },
        transfer(
            env,
            ledger_id,
            user1.owner,
            TransferArgs {
                from_subaccount: None,
                to: user1,
                fee: None,
                created_at_time: Some(u64::MAX),
                memo: None,
                amount: transfer_amount.clone(),
            },
        )
        .unwrap_err()
    );

    // Should be able to make a transfer when created_at_time is valid
    let tx: Nat = transfer(
        env,
        ledger_id,
        user1.owner,
        TransferArgs {
            from_subaccount: None,
            to: user2,
            fee: None,
            created_at_time: Some(now),
            memo: None,
            amount: transfer_amount.clone(),
        },
    )
    .unwrap();

    // Should not be able send the same transfer twice if created_at_time is set
    assert_eq!(
        TransferError::Duplicate { duplicate_of: tx },
        transfer(
            env,
            ledger_id,
            user1.owner,
            TransferArgs {
                from_subaccount: None,
                to: user2,
                fee: None,
                created_at_time: Some(now),
                memo: None,
                amount: transfer_amount.clone(),
            },
        )
        .unwrap_err()
    );

    // Setting a different memo field should result in no deduplication
    transfer(
        env,
        ledger_id,
        user1.owner,
        TransferArgs {
            from_subaccount: None,
            to: user2,
            fee: None,
            created_at_time: Some(now),
            memo: Some(Memo(ByteBuf::from(b"1234".to_vec()))),
            amount: transfer_amount.clone(),
        },
    )
    .unwrap();

    // Advance time so that the deduplication window is shifted
    env.advance_time(Duration::from_secs(1));
    now = env
        .time()
        .duration_since(SystemTime::UNIX_EPOCH)
        .unwrap()
        .as_nanos() as u64;

    // Now the transfer which was deduplicated previously should be ok
    transfer(
        env,
        ledger_id,
        user1.owner,
        TransferArgs {
            from_subaccount: None,
            to: user2,
            fee: None,
            created_at_time: Some(now),
            memo: None,
            amount: transfer_amount.clone(),
        },
    )
    .unwrap();
}

// A test to check that `DuplicateError` is returned on a duplicate `transfer` request
// and not `InsufficientFundsError` if there are not enough funds
// to execute it a second time
#[test]
fn test_deduplication_with_insufficient_funds() {
    let env = &new_state_machine();
    let ledger_id = install_ledger(env);
    let depositor_id = install_depositor(env, ledger_id);
    let user1 = Account {
        owner: Principal::from_slice(&[1]),
        subaccount: None,
    };
    let user2: Account = Account {
        owner: Principal::from_slice(&[2]),
        subaccount: None,
    };
    let deposit_amount = 1_000_000_000;
    deposit(env, depositor_id, user1, deposit_amount, None);
    let transfer_amount = Nat::from(600_000_000u128);

    let now = env
        .time()
        .duration_since(SystemTime::UNIX_EPOCH)
        .unwrap()
        .as_nanos() as u64;
    // Make a transfer with created_at_time set
    let tx: Nat = transfer(
        env,
        ledger_id,
        user1.owner,
        TransferArgs {
            from_subaccount: None,
            to: user2,
            fee: None,
            created_at_time: Some(now),
            memo: None,
            amount: transfer_amount.clone(),
        },
    )
    .unwrap();

    // Should not be able send the same transfer twice if created_at_time is set
    assert_eq!(
        TransferError::Duplicate { duplicate_of: tx },
        transfer(
            env,
            ledger_id,
            user1.owner,
            TransferArgs {
                from_subaccount: None,
                to: user2,
                fee: None,
                created_at_time: Some(now),
                memo: None,
                amount: transfer_amount.clone(),
            },
        )
        .unwrap_err()
    );
}

#[test]
fn test_pruning_transactions() {
    let env = &new_state_machine();
    let ledger_id = install_ledger(env);
    let depositor_id = install_depositor(env, ledger_id);
    let user1 = Account {
        owner: Principal::from_slice(&[1]),
        subaccount: None,
    };
    let user2 = Account {
        owner: Principal::from_slice(&[2]),
        subaccount: None,
    };
    let transfer_amount = Nat::from(100_000_u128);

    let check_tx_hashes = |length: u64, first_block: u64, last_block: u64| {
        let tx_hashes = transaction_hashes(env, ledger_id);
        let mut idxs: Vec<&u64> = tx_hashes.values().collect::<Vec<&u64>>();
        idxs.sort();
        assert_eq!(idxs.len() as u64, length);
        assert_eq!(*idxs[0], first_block);
        assert_eq!(*idxs[idxs.len() - 1], last_block);
    };
    let check_tx_timestamps =
        |length: u64, first_timestamp: (u64, u64), last_timestamp: (u64, u64)| {
            let tx_timestamps = transaction_timestamps(env, ledger_id);
            assert_eq!(
                tx_timestamps.first_key_value().unwrap(),
                (&first_timestamp, &())
            );
            assert_eq!(
                tx_timestamps.last_key_value().unwrap(),
                (&last_timestamp, &())
            );
            assert_eq!(tx_timestamps.len() as u64, length);
        };

    let tx_hashes = transaction_hashes(env, ledger_id);
    // There have not been any transactions. The transaction hashes log should be empty
    assert!(tx_hashes.is_empty());

    let deposit_amount = 100_000_000_000;
    deposit(env, depositor_id, user1, deposit_amount, None);

    // A deposit does not have a `created_at_time` argument and is therefore not recorded
    let tx_hashes = transaction_hashes(env, ledger_id);
    assert!(tx_hashes.is_empty());

    // Create a transfer where `created_at_time` is not set
    transfer(
        env,
        ledger_id,
        user1.owner,
        TransferArgs {
            from_subaccount: None,
            to: user2,
            fee: None,
            created_at_time: None,
            memo: None,
            amount: transfer_amount.clone(),
        },
    )
    .unwrap();

    // There should not be an entry for deduplication
    let tx_hashes = transaction_hashes(env, ledger_id);
    assert!(tx_hashes.is_empty());

    let time = env
        .time()
        .duration_since(SystemTime::UNIX_EPOCH)
        .unwrap()
        .as_nanos() as u64;
    // Create a transfer with `created_at_time` set
    let transfer_idx_2 = transfer(
        env,
        ledger_id,
        user1.owner,
        TransferArgs {
            from_subaccount: None,
            to: user2,
            fee: None,
            created_at_time: Some(time),
            memo: None,
            amount: transfer_amount.clone(),
        },
    )
    .unwrap()
    .0
    .to_u64()
    .unwrap();

    // There should be one transaction appearing in the transaction queue for deduplication
    check_tx_hashes(1, transfer_idx_2, transfer_idx_2);
    check_tx_timestamps(1, (time, transfer_idx_2), (time, transfer_idx_2));

    // Create another transaction with the same timestamp but a different hash
    let transfer_idx_3 = transfer(
        env,
        ledger_id,
        user1.owner,
        TransferArgs {
            from_subaccount: None,
            to: user2,
            fee: None,
            created_at_time: Some(time),
            memo: Some(Memo(ByteBuf::from(b"1234".to_vec()))),
            amount: transfer_amount.clone(),
        },
    )
    .unwrap()
    .0
    .to_u64()
    .unwrap();
    // There are now two different tx hashes in 2 different transactions
    check_tx_hashes(2, transfer_idx_2, transfer_idx_3);
    check_tx_timestamps(2, (time, transfer_idx_2), (time, transfer_idx_3));

    // Advance time to move the Transaction window
    env.advance_time(Duration::from_nanos(
        config::TRANSACTION_WINDOW.as_nanos() as u64
            + config::PERMITTED_DRIFT.as_nanos() as u64 * 2,
    ));
    env.tick();
    let time = env
        .time()
        .duration_since(SystemTime::UNIX_EPOCH)
        .unwrap()
        .as_nanos() as u64;
    // Create another transaction to trigger pruning
    let transfer_idx_4 = transfer(
        env,
        ledger_id,
        user1.owner,
        TransferArgs {
            from_subaccount: None,
            to: user2,
            fee: None,
            created_at_time: Some(time),
            memo: None,
            amount: transfer_amount.clone(),
        },
    )
    .unwrap()
    .0
    .to_u64()
    .unwrap();
    // Transfers 2 and 3 should be removed leaving only one transfer left
    check_tx_hashes(1, transfer_idx_4, transfer_idx_4);
    check_tx_timestamps(1, (time, transfer_idx_4), (time, transfer_idx_4));
}

#[test]
fn test_total_supply_after_upgrade() {
    let env = &new_state_machine();
    let ledger_id = install_ledger(env);
    let depositor_id = install_depositor(env, ledger_id);
    let user1 = Account::from(Principal::from_slice(&[1]));
    let user2 = Account::from(Principal::from_slice(&[2]));

    deposit(env, depositor_id, user1, 2_000_000_000, None);
    deposit(env, depositor_id, user2, 3_000_000_000, None);
    let fee = fee(env, ledger_id);
    transfer(
        env,
        ledger_id,
        user1.owner,
        TransferArgs {
            from_subaccount: None,
            to: user2,
            fee: None,
            created_at_time: None,
            memo: None,
            amount: Nat::from(1_000_000_000_u128),
        },
    )
    .unwrap();
    withdraw(
        env,
        ledger_id,
        user2,
        WithdrawArgs {
            from_subaccount: None,
            to: depositor_id,
            created_at_time: None,
            amount: Nat::from(1_000_000_000_u128),
        },
    )
    .unwrap();

    // total_supply should be 5m - 1m sent back to the depositor - twice the fee for transfer and withdraw
    let expected_total_supply = 5_000_000_000 - 1_000_000_000 - 2 * fee.0.to_u128().unwrap();
    assert_eq!(total_supply(env, ledger_id), expected_total_supply);
    let upgrade_args = Encode!(&None::<LedgerArgs>).unwrap();
    env.upgrade_canister(ledger_id, get_wasm("cycles-ledger"), upgrade_args, None)
        .unwrap();
    assert_eq!(total_supply(env, ledger_id), expected_total_supply);
}

// Validate that the given [response_certificate], [last_block_index], and [last_block_hash]
// match the certified data from the ledger
#[track_caller]
fn validate_certificate(
    env: &StateMachine,
    ledger_id: Principal,
    last_block_index: u64,
    last_block_hash: Hash,
) {
    let DataCertificate {
        certificate,
        hash_tree,
    } = get_tip_certificate(env, ledger_id);
    let certificate = Certificate::from_cbor(certificate.as_slice()).unwrap();
    assert_matches!(
        certificate.verify(ledger_id.as_slice(), &env.root_key()),
        Ok(_)
    );

    let certified_data_path: [&[u8]; 3] = [
        "canister".as_bytes(),
        ledger_id.as_slice(),
        "certified_data".as_bytes(),
    ];

    let certified_data_hash = match certificate.tree.lookup_path(&certified_data_path) {
        LookupResult::Found(v) => v,
        _ => panic!("Unable to find the certificate_data_hash for the ledger canister in the hash_tree (hash_tree: {:?}, path: {:?})", certificate.tree, certified_data_path),
    };

    let hash_tree: HashTree = ciborium::de::from_reader(hash_tree.as_slice())
        .expect("Unable to deserialize CBOR encoded hash_tree");

    assert_eq!(certified_data_hash, hash_tree.digest());

    let expected_last_block_hash = match hash_tree.lookup_subtree([b"last_block_hash"]) {
        SubtreeLookupResult::Found(tree) => match tree.as_ref() {
            HashTreeNode::Leaf(last_block_hash) => last_block_hash.clone(),
            _ => panic!("last_block_hash value in the hash_tree should be a leaf"),
        },
        _ => panic!("last_block_hash not found in the response hash_tree"),
    };
    assert_eq!(last_block_hash.to_vec(), expected_last_block_hash);

    let expected_last_block_index = match hash_tree.lookup_subtree([b"last_block_index"]) {
        SubtreeLookupResult::Found(tree) => match tree.as_ref() {
            HashTreeNode::Leaf(last_block_index_bytes) => {
                u64::from_be_bytes(last_block_index_bytes.clone().try_into().unwrap())
            }
            _ => panic!("last_block_index value in the hash_tree should be a Leaf"),
        },
        _ => panic!("last_block_hash not found in the response hash_tree"),
    };
    assert_eq!(last_block_index, expected_last_block_index);
}

#[test]
fn test_icrc3_get_blocks() {
    // Utility to extract all IDs and the corresponding blcks from the given [GetBlocksResult].
    let get_txs = |res: &GetBlocksResult| -> Vec<(u64, Block)> {
        res.blocks
            .iter()
            .map(|b| {
                let block_id = b.id.0.to_u64().unwrap();
                let block_decoded = Block::from_value(b.block.clone()).unwrap_or_else(|e| {
                    panic!(
                        "Unable to decode block at index:{} value:{:?} : {}",
                        block_id, b.block, e
                    )
                });
                (block_id, block_decoded)
            })
            .collect()
    };

    let env = &new_state_machine();
    let ledger_id = install_ledger(env);

    let txs = get_raw_blocks(env, ledger_id, vec![(0, 10)]);
    assert_eq!(txs.log_length, 0_u128);
    assert_eq!(txs.archived_blocks.len(), 0);
    assert_eq!(get_txs(&txs), vec![]);

    let depositor_id = install_depositor(env, ledger_id);
    let user1 = Account::from(Principal::from_slice(&[1]));
    let user2 = Account::from(Principal::from_slice(&[2]));
    let user3 = Account::from(Principal::from_slice(&[3]));

    // add the first mint block
    deposit(env, depositor_id, user1, 5_000_000_000, None);

    let txs = get_raw_blocks(env, ledger_id, vec![(0, 10)]);
    assert_eq!(txs.log_length, 1_u128);
    assert_eq!(txs.archived_blocks.len(), 0);
    let mut block0 = block(
        Mint {
            to: user1,
            amount: 5_000_000_000,
        },
        None,
        None,
        None,
    );
    let actual_txs = get_txs(&txs);
    let expected_txs = vec![(0, block0.clone())];
    assert_blocks_eq_except_ts(&actual_txs, &expected_txs);
    // Replace the dummy timestamp in the crafted block with the real one,
    // i.e., the timestamp the ledger wrote in the real block. This is required
    // so that we can use the hash of the block as the parent hash.
    block0.timestamp = actual_txs[0].1.timestamp;
    validate_certificate(env, ledger_id, 0, block0.hash().unwrap());

    // add a second mint block
    deposit(env, depositor_id, user2, 3_000_000_000, None);

    let txs = get_raw_blocks(env, ledger_id, vec![(0, 10)]);
    assert_eq!(txs.log_length, 2_u128);
    assert_eq!(txs.archived_blocks.len(), 0);
    let mut block1 = block(
        Mint {
            to: user2,
            amount: 3_000_000_000,
        },
        None,
        None,
        Some(block0.hash().unwrap()),
    );
    let actual_txs = get_txs(&txs);
    let expected_txs = vec![(0, block0.clone()), (1, block1.clone())];
    assert_blocks_eq_except_ts(&actual_txs, &expected_txs);
    // Replace the dummy timestamp in the crafted block with the real one,
    // i.e., the timestamp the ledger wrote in the real block. This is required
    // so that we can use the hash of the block as the parent hash.
    block1.timestamp = actual_txs[1].1.timestamp;
    validate_certificate(env, ledger_id, 1, block1.hash().unwrap());

    // check retrieving a subset of the transactions
    let txs = get_raw_blocks(env, ledger_id, vec![(0, 1)]);
    assert_eq!(txs.log_length, 2_u128);
    assert_eq!(txs.archived_blocks.len(), 0);
    let actual_txs = get_txs(&txs);
    let expected_txs = vec![(0, block0.clone())];
    assert_blocks_eq_except_ts(&actual_txs, &expected_txs);

    // add a burn block
    withdraw(
        env,
        ledger_id,
        user2,
        WithdrawArgs {
            from_subaccount: None,
            to: depositor_id,
            created_at_time: None,
            amount: Nat::from(2_000_000_000_u128),
        },
    )
    .expect("Withdraw failed");

    let txs = get_raw_blocks(env, ledger_id, vec![(0, 10)]);
    assert_eq!(txs.log_length, 3_u128);
    assert_eq!(txs.archived_blocks.len(), 0);
    let withdraw_memo = encode_withdraw_memo(&depositor_id);
    let mut block2 = block(
        Burn {
            from: user2,
            amount: 2_000_000_000,
        },
        None,
        Some(withdraw_memo),
        Some(block1.hash().unwrap()),
    );
    let actual_txs = get_txs(&txs);
    let expected_txs = vec![
        (0, block0.clone()),
        (1, block1.clone()),
        (2, block2.clone()),
    ];
    assert_blocks_eq_except_ts(&actual_txs, &expected_txs);
    // Replace the dummy timestamp in the crafted block with the real one,
    // i.e., the timestamp the ledger wrote in the real block. This is required
    // so that we can use the hash of the block as the parent hash.
    block2.timestamp = actual_txs[2].1.timestamp;
    validate_certificate(env, ledger_id, 2, block2.hash().unwrap());

    // add a couple of blocks
    transfer(
        env,
        ledger_id,
        user1.owner,
        TransferArgs {
            from_subaccount: None,
            to: user2,
            fee: None,
            created_at_time: None,
            memo: None,
            amount: Nat::from(1_000_000_000_u128),
        },
    )
    .expect("Transfer failed");
    approve(
        env,
        ledger_id,
        /*from:*/ user1,
        /*spender:*/ user2,
        /*amount:*/ 1_000_000_000 + FEE,
        /*expected_allowance:*/ Some(0),
        /*expires_at:*/ None,
    )
    .expect("Approve failed");
    transfer_from(
        env,
        ledger_id,
        /*from:*/ user1,
        /*to:*/ user3,
        /*spender:*/ user2,
        /*amount:*/ 1_000_000_000,
    )
    .expect("Transfer from failed");

    let txs = get_raw_blocks(env, ledger_id, vec![(0, 10)]);
    assert_eq!(txs.log_length, 6_u128);
    assert_eq!(txs.archived_blocks.len(), 0);
    let actual_txs = get_txs(&txs);
    let block3 = block(
        Transfer {
            from: user1,
            to: user2,
            spender: None,
            amount: 1_000_000_000,
            fee: None,
        },
        None,
        None,
        Some(block2.hash().unwrap()),
    );
    let block4 = block(
        Approve {
            from: user1,
            spender: user2,
            amount: 1_000_000_000 + FEE,
            expected_allowance: Some(0),
            expires_at: None,
            fee: Some(FEE),
        },
        None,
        None,
        Some(actual_txs[3].1.hash().unwrap()),
    );
    let mut block5 = block(
        Transfer {
            from: user1,
            to: user3,
            spender: Some(user2),
            amount: 1_000_000_000,
            fee: Some(FEE),
        },
        None,
        None,
        Some(actual_txs[4].1.hash().unwrap()),
    );
    let expected_txs = vec![
        (0, block0.clone()),
        (1, block1.clone()),
        (2, block2.clone()),
        (3, block3.clone()),
        (4, block4.clone()),
        (5, block5.clone()),
    ];
    assert_blocks_eq_except_ts(&actual_txs, &expected_txs);
    // Replace the dummy timestamp in the crafted block with the real one,
    // i.e., the timestamp the ledger wrote in the real block. This is required
    // so that we can use the hash of the block as the parent hash.
    block5.timestamp = actual_txs[5].1.timestamp;
    validate_certificate(env, ledger_id, 5, block5.hash().unwrap());
}

// Checks two lists of blocks are the same.
// Skips the timestamp check because timestamps are set by the ledger.
#[track_caller]
fn assert_blocks_eq_except_ts(left: &[(u64, Block)], right: &[(u64, Block)]) {
    assert_eq!(
        left.len(),
        right.len(),
        "The block lists have different sizes!"
    );
    for i in 0..left.len() {
        assert_eq!(
            left[i].0, right[i].0,
            "Blocks at position {} have different indices",
            i
        );
        assert_eq!(
            left[i].1.transaction, right[i].1.transaction,
            "Blocks at position {} have different transactions",
            i
        );
        assert_eq!(
            left[i].1.phash, right[i].1.phash,
            "Blocks at position {} have different parent hashes",
            i
        );
        assert_eq!(
            left[i].1.effective_fee, right[i].1.effective_fee,
            "Blocks at position {} have different effective fees",
            i
        );
    }
}

// Creates a block out of the given operation and metadata with `timestamp` set to [u64::MAX ] and `effective_fee`
// based on the operation.
fn block(
    operation: Operation,
    created_at_time: Option<u64>,
    memo: Option<Memo>,
    phash: Option<[u8; 32]>,
) -> Block {
    let effective_fee = match operation {
        Burn { .. } => Some(FEE),
        Mint { .. } => Some(0),
        Transfer { fee, .. } => {
            if fee.is_none() {
                Some(FEE)
            } else {
                None
            }
        }
        Approve { fee, .. } => {
            if fee.is_none() {
                Some(FEE)
            } else {
                None
            }
        }
    };
    Block {
        transaction: Transaction {
            operation,
            created_at_time,
            memo,
        },
        timestamp: u64::MIN,
        phash,
        effective_fee,
    }
}

#[test]
fn test_get_blocks_max_length() {
    // Check that the ledger doesn't return more blocks
    // than configured. We set the max number of blocks
    // per request to 2 instead of the default because
    // it's much faster to test.

    let env = new_state_machine();
    let max_blocks_per_request = 2;
    let ledger_id = install_ledger_with_conf(
        &env,
        LedgerConfig {
            max_blocks_per_request,
            index_id: None,
        },
    );
    let depositor_id = install_depositor(&env, ledger_id);

    let user = Account::from(Principal::from_slice(&[10]));
    let _ = deposit(&env, depositor_id, user, 1_000_000_000, None);
    let _ = deposit(&env, depositor_id, user, 2_000_000_000, None);
    let _ = deposit(&env, depositor_id, user, 3_000_000_000, None);
    let _ = deposit(&env, depositor_id, user, 4_000_000_000, None);
    let _ = deposit(&env, depositor_id, user, 5_000_000_000, None);

    let res = get_raw_blocks(&env, ledger_id, vec![(0, u64::MAX)]);
    assert_eq!(max_blocks_per_request, res.blocks.len() as u64);

    let res = get_raw_blocks(&env, ledger_id, vec![(3, u64::MAX)]);
    assert_eq!(max_blocks_per_request, res.blocks.len() as u64);

    let res = get_raw_blocks(&env, ledger_id, vec![(0, u64::MAX), (2, u64::MAX)]);
    assert_eq!(max_blocks_per_request, res.blocks.len() as u64);
}

#[test]
fn test_set_max_blocks_per_request_in_upgrade() {
    let env = new_state_machine();
    let ledger_id = install_ledger_with_conf(&env, LedgerConfig::default());
    let depositor_id = install_depositor(&env, ledger_id);

    let user = Account::from(Principal::from_slice(&[10]));
    let _ = deposit(&env, depositor_id, user, 1_000_000_000, None);
    let _ = deposit(&env, depositor_id, user, 2_000_000_000, None);
    let _ = deposit(&env, depositor_id, user, 3_000_000_000, None);
    let _ = deposit(&env, depositor_id, user, 4_000_000_000, None);
    let _ = deposit(&env, depositor_id, user, 5_000_000_000, None);

    let res = get_raw_blocks(&env, ledger_id, vec![(0, u64::MAX)]);
    assert_eq!(5, res.blocks.len() as u64);

    let max_blocks_per_request = 2;
    let arg = Encode!(&Some(LedgerArgs::Upgrade(Some(UpgradeArgs {
        max_blocks_per_request: Some(max_blocks_per_request),
        change_index_id: None,
    }))))
    .unwrap();
    env.upgrade_canister(ledger_id, get_wasm("cycles-ledger"), arg, None)
        .unwrap();

    let res = get_raw_blocks(&env, ledger_id, vec![(0, u64::MAX)]);
    assert_eq!(max_blocks_per_request, res.blocks.len() as u64);

    let res = get_raw_blocks(&env, ledger_id, vec![(3, u64::MAX)]);
    assert_eq!(max_blocks_per_request, res.blocks.len() as u64);

    let res = get_raw_blocks(&env, ledger_id, vec![(0, u64::MAX), (2, u64::MAX)]);
    assert_eq!(max_blocks_per_request, res.blocks.len() as u64);
}

#[test]
fn test_set_index_id_in_init() {
    let env = new_state_machine();
    let index_id = Principal::from_slice(&[111]);
    let config = LedgerConfig {
        index_id: Some(index_id),
        ..Default::default()
    };
    let ledger_id = install_ledger_with_conf(&env, config);
    let metadata = get_metadata(&env, ledger_id);
    assert_eq!(
        metadata
            .iter()
            .find_map(|(k, v)| if k == "dfn:index_id" { Some(v) } else { None }),
        Some(&index_id.as_slice().into()),
    );
}

#[test]
fn test_change_index_id() {
    let env = new_state_machine();
    let ledger_id = install_ledger_with_conf(&env, LedgerConfig::default());
    let metadata = get_metadata(&env, ledger_id);

    // by default there is no index_id set
    assert!(metadata.iter().all(|(k, _)| k != "dfn:index_id"));

    // set the index_id
    let index_id = Principal::from_slice(&[111]);
    let arg = Encode!(&Some(LedgerArgs::Upgrade(Some(UpgradeArgs {
        max_blocks_per_request: None,
        change_index_id: Some(ChangeIndexId::SetTo(index_id)),
    }))))
    .unwrap();
    env.upgrade_canister(ledger_id, get_wasm("cycles-ledger"), arg, None)
        .unwrap();
    let metadata = get_metadata(&env, ledger_id);
    assert_eq!(
        metadata
            .iter()
            .find_map(|(k, v)| if k == "dfn:index_id" { Some(v) } else { None }),
        Some(&index_id.as_slice().into()),
    );

    // unset the index_id
    let arg = Encode!(&Some(LedgerArgs::Upgrade(Some(UpgradeArgs {
        max_blocks_per_request: None,
        change_index_id: Some(ChangeIndexId::Unset),
    }))))
    .unwrap();
    env.upgrade_canister(ledger_id, get_wasm("cycles-ledger"), arg, None)
        .unwrap();
    let metadata = get_metadata(&env, ledger_id);
    assert!(metadata.iter().all(|(k, _)| k != "dfn:index_id"));
}

#[tokio::test]
async fn test_icrc1_test_suite() {
    let env = new_state_machine();
    let ledger_id = install_ledger(&env);
    let depositor_id = install_depositor(&env, ledger_id);
    let user = Account {
        owner: Principal::from_slice(&[10]),
        subaccount: Some([0; 32]),
    };

    // make the first deposit to the user and check the result
    let deposit_res = deposit(&env, depositor_id, user, 1_000_000_000_000_000, None);
    assert_eq!(deposit_res.block_index, Nat::from(0_u128));
    assert_eq!(deposit_res.balance, 1_000_000_000_000_000_u128);
    assert_eq!(1_000_000_000_000_000, balance_of(&env, ledger_id, user));

    #[allow(clippy::arc_with_non_send_sync)]
    let ledger_env =
        icrc1_test_env_state_machine::SMLedger::new(Arc::new(env), ledger_id, user.owner);
    let tests = icrc1_test_suite::test_suite(ledger_env).await;
    if !icrc1_test_suite::execute_tests(tests).await {
        panic!("The ICRC-1 test suite failed");
    }
}

#[test]
fn test_upgrade_preserves_state() {
    use proptest::strategy::{Strategy, ValueTree};
    use proptest::test_runner::TestRunner;

    let env = &new_state_machine();
    let ledger_id = install_ledger(env);
    let depositor_id = install_depositor(env, ledger_id);
    let depositor_cycles = env.cycle_balance(depositor_id);
    let mut state_machine_caller = CyclesLedgerInStateMachine {
        env,
        ledger_id,
        depositor_id,
    };

    let mut expected_state = CyclesLedgerInMemory::new(depositor_cycles);

    // generate a list of calls for the cycles ledger
    let now =
        (u64::MAX as u128).min(env.time().duration_since(UNIX_EPOCH).unwrap().as_nanos()) as u64;
    let calls = gen::arb_cycles_ledger_call_state(depositor_id, depositor_cycles, 10, now)
        .new_tree(&mut TestRunner::default())
        .unwrap()
        .current()
        .calls;

    println!("=== Test started ===");

    println!("Running the following operations on the Ledger:");
    for (i, call) in calls.into_iter().enumerate() {
        println!(" #{} {}", i, call);

        expected_state
            .execute(&call)
            .expect("Unable to perform call on in-memory state");
        state_machine_caller
            .execute(&call)
            .expect("Unable to perform call on StateMachine");

        // check that the state is consistent with `expected_state`
        check_ledger_state(env, ledger_id, &expected_state);
    }

    let expected_blocks = get_raw_blocks(env, ledger_id, vec![(0, u64::MAX)]);

    // upgrade the ledger
    let arg = Encode!(&None::<LedgerArgs>).unwrap();
    env.upgrade_canister(ledger_id, get_wasm("cycles-ledger"), arg, None)
        .unwrap();

    // check that the state is still consistent with `expected_state`
    // after the upgrade
    check_ledger_state(env, ledger_id, &expected_state);

    // check that the blocks are all there after the upgrade
    let after_upgrade_blocks = get_raw_blocks(env, ledger_id, vec![(0, u64::MAX)]);
    assert_eq!(expected_blocks, after_upgrade_blocks);
}

#[track_caller]
fn check_ledger_state(
    env: &StateMachine,
    ledger_id: Principal,
    expected_state: &CyclesLedgerInMemory,
) {
    assert_eq!(expected_state.total_supply, total_supply(env, ledger_id));

    for (account, balance) in &expected_state.balances {
        assert_eq!(
            balance,
            &balance_of(env, ledger_id, *account),
            "balance_of({})",
            account
        );
    }

    for ((from, spender), allowance) in &expected_state.allowances {
        let actual_allowance = get_allowance(env, ledger_id, *from, *spender).allowance;
        assert_eq!(
            allowance,
            &actual_allowance.0.to_u128().unwrap(),
            "allowance({}, {})",
            from,
            spender
        );
    }
}

#[test]
fn test_create_canister() {
    const CREATE_CANISTER_CYCLES: u128 = 1_000_000_000_000;
    let env = new_state_machine();
    install_fake_cmc(&env);
    let ledger_id = install_ledger(&env);
    let depositor_id = install_depositor(&env, ledger_id);
    let user = Account {
        owner: Principal::from_slice(&[10]),
        subaccount: Some([0; 32]),
    };
    let mut expected_balance = 1_000_000_000_000_000_u128;

    // make the first deposit to the user and check the result
    let deposit_res = deposit(&env, depositor_id, user, expected_balance, None);
    assert_eq!(deposit_res.block_index, Nat::from(0_u128));
    assert_eq!(deposit_res.balance, expected_balance);
    assert_eq!(expected_balance, balance_of(&env, ledger_id, user));

    // successful create
    let canister = create_canister(
        &env,
        ledger_id,
        user,
        CreateCanisterArgs {
            from_subaccount: user.subaccount,
            created_at_time: None,
            amount: CREATE_CANISTER_CYCLES.into(),
            creation_args: None,
        },
    )
    .unwrap()
    .canister_id;
    expected_balance -= CREATE_CANISTER_CYCLES + FEE;
    let status = canister_status(&env, canister, user.owner);
    assert_eq!(expected_balance, balance_of(&env, ledger_id, user));
    // no canister creation fee on system subnet (where the StateMachine is by default)
    assert_eq!(CREATE_CANISTER_CYCLES, status.cycles);
    assert_eq!(vec![user.owner], status.settings.controllers);

    let canister_settings = CanisterSettings {
        controllers: Some(vec![user.owner, Principal::anonymous()]),
        compute_allocation: Some(Nat::from(7_u128)),
        memory_allocation: Some(Nat::from(8_u128)),
        freezing_threshold: Some(Nat::from(9_u128)),
        reserved_cycles_limit: Some(Nat::from(10_u128)),
    };
    let CreateCanisterSuccess {
        canister_id,
        block_id,
    } = create_canister(
        &env,
        ledger_id,
        user,
        CreateCanisterArgs {
            from_subaccount: user.subaccount,
            created_at_time: None,
            amount: CREATE_CANISTER_CYCLES.into(),
            creation_args: Some(CmcCreateCanisterArgs {
                subnet_selection: None,
                settings: Some(canister_settings.clone()),
            }),
        },
    )
    .unwrap();
    expected_balance -= CREATE_CANISTER_CYCLES + FEE;
    let status = canister_status(&env, canister_id, user.owner);
    assert_eq!(expected_balance, balance_of(&env, ledger_id, user));
    assert_eq!(CREATE_CANISTER_CYCLES, status.cycles);
    // order is not guaranteed
    assert_eq!(
        HashSet::<Principal>::from_iter(status.settings.controllers.iter().cloned()),
        HashSet::from_iter(canister_settings.controllers.unwrap().iter().cloned())
    );
    assert_eq!(
        status.settings.freezing_threshold,
        canister_settings.freezing_threshold.unwrap()
    );
    assert_eq!(
        status.settings.compute_allocation,
        canister_settings.compute_allocation.unwrap()
    );
    assert_eq!(
        status.settings.memory_allocation,
        canister_settings.memory_allocation.unwrap()
    );
    assert_eq!(
        status.settings.reserved_cycles_limit,
        canister_settings.reserved_cycles_limit.unwrap()
    );
    assert_matches!(
        get_block(&env, ledger_id, block_id).transaction.operation,
        Operation::Burn {
            amount: CREATE_CANISTER_CYCLES,
            ..
        }
    );

    // If `CanisterSettings` do not specify a controller, the caller should still control the resulting canister
    let canister_settings = CanisterSettings {
        controllers: None,
        compute_allocation: Some(Nat::from(7_u128)),
        memory_allocation: Some(Nat::from(8_u128)),
        freezing_threshold: Some(Nat::from(9_u128)),
        reserved_cycles_limit: Some(Nat::from(10_u128)),
    };
    let CreateCanisterSuccess { canister_id, .. } = create_canister(
        &env,
        ledger_id,
        user,
        CreateCanisterArgs {
            from_subaccount: user.subaccount,
            created_at_time: None,
            amount: CREATE_CANISTER_CYCLES.into(),
            creation_args: Some(CmcCreateCanisterArgs {
                subnet_selection: None,
                settings: Some(canister_settings),
            }),
        },
    )
    .unwrap();
    expected_balance -= CREATE_CANISTER_CYCLES + FEE;
    let status = canister_status(&env, canister_id, user.owner);
    assert_eq!(expected_balance, balance_of(&env, ledger_id, user));
    assert_eq!(CREATE_CANISTER_CYCLES, status.cycles);
    assert_eq!(status.settings.controllers, vec![user.owner]);

    // reject before `await`
    if let CreateCanisterError::InsufficientFunds { balance } = create_canister(
        &env,
        ledger_id,
        user,
        CreateCanisterArgs {
            from_subaccount: user.subaccount,
            created_at_time: None,
            amount: Nat::from(u128::MAX),
            creation_args: None,
        },
    )
    .unwrap_err()
    {
        assert_eq!(balance, expected_balance);
    } else {
        panic!("wrong error")
    };

    // refund successful
    fail_next_create_canister_with(
        &env,
        cycles_ledger::endpoints::CmcCreateCanisterError::Refunded {
            refund_amount: CREATE_CANISTER_CYCLES,
            create_error: "Custom error text".to_string(),
        },
    );
    if let CreateCanisterError::FailedToCreate {
        fee_block,
        refund_block,
        error: _,
    } = create_canister(
        &env,
        ledger_id,
        user,
        CreateCanisterArgs {
            from_subaccount: user.subaccount,
            created_at_time: None,
            amount: CREATE_CANISTER_CYCLES.into(),
            creation_args: None,
        },
    )
    .unwrap_err()
    {
        expected_balance -= FEE;
        assert_matches!(
            get_block(&env, ledger_id, fee_block.unwrap())
                .transaction
                .operation,
            Operation::Burn {
                amount: CREATE_CANISTER_CYCLES,
                ..
            }
        );
        assert_matches!(
            get_block(&env, ledger_id, refund_block.unwrap())
                .transaction
                .operation,
            Operation::Mint {
                amount: CREATE_CANISTER_CYCLES,
                ..
            }
        );
        assert_eq!(expected_balance, balance_of(&env, ledger_id, user));
    } else {
        panic!("wrong error")
    };

    // dividing by 3 so that the number of cyles to be refunded is different from the amount of cycles consumed
    const REFUND_AMOUNT: u128 = CREATE_CANISTER_CYCLES / 3;
    fail_next_create_canister_with(
        &env,
        cycles_ledger::endpoints::CmcCreateCanisterError::Refunded {
            refund_amount: REFUND_AMOUNT,
            create_error: "Custom error text".to_string(),
        },
    );
    if let CreateCanisterError::FailedToCreate {
        fee_block,
        refund_block,
        error: _,
    } = create_canister(
        &env,
        ledger_id,
        user,
        CreateCanisterArgs {
            from_subaccount: user.subaccount,
            created_at_time: None,
            amount: CREATE_CANISTER_CYCLES.into(),
            creation_args: None,
        },
    )
    .unwrap_err()
    {
        expected_balance -= FEE + (CREATE_CANISTER_CYCLES - REFUND_AMOUNT);
        assert_matches!(
            get_block(&env, ledger_id, fee_block.unwrap())
                .transaction
                .operation,
            Operation::Burn {
                amount: CREATE_CANISTER_CYCLES,
                ..
            }
        );
        assert_matches!(
            get_block(&env, ledger_id, refund_block.unwrap())
                .transaction
                .operation,
            Operation::Mint {
                amount: REFUND_AMOUNT,
                ..
            }
        );
        assert_eq!(expected_balance, balance_of(&env, ledger_id, user));
    } else {
        panic!("wrong error")
    };

    // refund failed
    fail_next_create_canister_with(
        &env,
        cycles_ledger::endpoints::CmcCreateCanisterError::RefundFailed {
            create_error: "Create error text".to_string(),
            refund_error: "Refund error text".to_string(),
        },
    );
    if let CreateCanisterError::FailedToCreate {
        fee_block,
        refund_block,
        error: _,
    } = create_canister(
        &env,
        ledger_id,
        user,
        CreateCanisterArgs {
            from_subaccount: user.subaccount,
            created_at_time: None,
            amount: CREATE_CANISTER_CYCLES.into(),
            creation_args: None,
        },
    )
    .unwrap_err()
    {
        expected_balance -= FEE + CREATE_CANISTER_CYCLES;
        assert_matches!(
            get_block(&env, ledger_id, fee_block.unwrap())
                .transaction
                .operation,
            Operation::Burn {
                amount: CREATE_CANISTER_CYCLES,
                ..
            }
        );
        assert!(refund_block.is_none());
        assert_eq!(expected_balance, balance_of(&env, ledger_id, user));
    } else {
        panic!("wrong error")
    };

    // duplicate creation request returns the same canister twice
    let arg = CreateCanisterArgs {
        from_subaccount: user.subaccount,
        created_at_time: Some(env.time().duration_since(UNIX_EPOCH).unwrap().as_nanos() as u64),
        amount: CREATE_CANISTER_CYCLES.into(),
        creation_args: None,
    };
    let canister = create_canister(&env, ledger_id, user, arg.clone())
        .unwrap()
        .canister_id;
    expected_balance -= CREATE_CANISTER_CYCLES + FEE;
    let status = canister_status(&env, canister, user.owner);
    assert_eq!(expected_balance, balance_of(&env, ledger_id, user));
    assert_eq!(CREATE_CANISTER_CYCLES, status.cycles);
    assert_eq!(vec![user.owner], status.settings.controllers);
    let duplicate = create_canister(&env, ledger_id, user, arg).unwrap_err();
    assert_matches!(
        duplicate,
        CreateCanisterError::Duplicate { .. },
        "No duplicate reported"
    );
    let CreateCanisterError::Duplicate {
        canister_id: Some(duplicate_canister_id),
        ..
    } = duplicate
    else {
        panic!("No duplicate canister reported")
    };
    assert_eq!(
        canister, duplicate_canister_id,
        "Different canister id returned"
    )
}

// A test to check that `DuplicateError` is returned on a duplicate `create_canister` request
// and not `InsufficientFundsError` if there are not enough funds
// to execute it a second time
#[test]
fn test_create_canister_duplicate() {
    const CREATE_CANISTER_CYCLES: u128 = 1_000_000_000_000;
    let env = new_state_machine();
    install_fake_cmc(&env);
    let ledger_id = install_ledger(&env);
    let depositor_id = install_depositor(&env, ledger_id);
    let user = Account {
        owner: Principal::from_slice(&[10]),
        subaccount: Some([0; 32]),
    };
    let mut expected_balance = 1_500_000_000_000_u128;

    // make the first deposit to the user and check the result
    let deposit_res = deposit(&env, depositor_id, user, expected_balance, None);
    assert_eq!(deposit_res.block_index, Nat::from(0u128));
    assert_eq!(deposit_res.balance, expected_balance);
    assert_eq!(expected_balance, balance_of(&env, ledger_id, user));

    let now = env
        .time()
        .duration_since(SystemTime::UNIX_EPOCH)
        .unwrap()
        .as_nanos() as u64;
    // successful create
    let canister = create_canister(
        &env,
        ledger_id,
        user,
        CreateCanisterArgs {
            from_subaccount: user.subaccount,
            created_at_time: Some(now),
            amount: CREATE_CANISTER_CYCLES.into(),
            creation_args: None,
        },
    )
    .unwrap()
    .canister_id;
    expected_balance -= CREATE_CANISTER_CYCLES + FEE;
    let status = canister_status(&env, canister, user.owner);
    assert_eq!(expected_balance, balance_of(&env, ledger_id, user));
    // no canister creation fee on system subnet (where the StateMachine is by default)
    assert_eq!(CREATE_CANISTER_CYCLES, status.cycles);
    assert_eq!(vec![user.owner], status.settings.controllers);

    assert_eq!(
        CreateCanisterError::Duplicate {
            duplicate_of: Nat::from(1u128),
            canister_id: Some(canister)
        },
        create_canister(
            &env,
            ledger_id,
            user,
            CreateCanisterArgs {
                from_subaccount: user.subaccount,
                created_at_time: Some(now),
                amount: CREATE_CANISTER_CYCLES.into(),
                creation_args: None,
            },
        )
        .unwrap_err()
    );
}

#[test]
#[should_panic(expected = "memo length exceeds the maximum")]
fn test_deposit_invalid_memo() {
    let env = &new_state_machine();
    let ledger_id = install_ledger(env);
    let depositor_id = install_depositor(env, ledger_id);
    let user = Account {
        owner: Principal::from_slice(&[1]),
        subaccount: None,
    };

    // Attempt deposit with memo exceeding `MAX_MEMO_LENGTH`. This call should panic.
    let large_memo = [0; MAX_MEMO_LENGTH as usize + 1];

    let arg = Encode!(&depositor::endpoints::DepositArg {
        cycles: 10 * FEE,
        to: user,
        memo: Some(Memo(ByteBuf::from(large_memo))),
    })
    .unwrap();

    let _res = env
        .update_call(depositor_id, user.owner, "deposit", arg)
        .unwrap();
}

#[test]
#[should_panic(expected = "memo length exceeds the maximum")]
fn test_icrc1_transfer_invalid_memo() {
    let env = &new_state_machine();
    let ledger_id = install_ledger(env);
    let depositor_id = install_depositor(env, ledger_id);
    let user1 = Account {
        owner: Principal::from_slice(&[1]),
        subaccount: None,
    };
    let user2: Account = Account {
        owner: Principal::from_slice(&[2]),
        subaccount: None,
    };
    let deposit_amount = 1_000_000_000;
    deposit(env, depositor_id, user1, deposit_amount, None);

    // Attempt icrc1_transfer with memo exceeding `MAX_MEMO_LENGTH`. This call should panic.
    let large_memo = [0; MAX_MEMO_LENGTH as usize + 1];

    let transfer_amount = Nat::from(100_000_u128);
    let _res = transfer(
        env,
        ledger_id,
        user1.owner,
        TransferArgs {
            from_subaccount: None,
            to: user2,
            fee: None,
            created_at_time: None,
            memo: Some(Memo(ByteBuf::from(large_memo))),
            amount: transfer_amount.clone(),
        },
    );
}

#[test]
#[should_panic(expected = "memo length exceeds the maximum")]
fn test_approve_invalid_memo() {
    let env = &new_state_machine();
    let ledger_id = install_ledger(env);
    let depositor_id = install_depositor(env, ledger_id);
    let user1 = Account {
        owner: Principal::from_slice(&[1]),
        subaccount: None,
    };
    let user2: Account = Account {
        owner: Principal::from_slice(&[2]),
        subaccount: None,
    };
    let deposit_amount = 1_000_000_000;
    deposit(env, depositor_id, user1, deposit_amount, None);

    // Attempt approve with memo exceeding `MAX_MEMO_LENGTH`. This call should panic.
    let large_memo = [0; MAX_MEMO_LENGTH as usize + 1];

    let args = ApproveArgs {
        from_subaccount: None,
        spender: user2,
        amount: (1_000_000_000 + FEE).into(),
        expected_allowance: Some(Nat::from(0u128)),
        expires_at: None,
        fee: Some(Nat::from(FEE)),
        memo: Some(Memo(ByteBuf::from(large_memo))),
        created_at_time: None,
    };
    let res = if let WasmResult::Reply(res) = env
        .update_call(
            ledger_id,
            user1.owner,
            "icrc2_approve",
            Encode!(&args).unwrap(),
        )
        .unwrap()
    {
        Decode!(&res, Result<Nat, ApproveError>).unwrap()
    } else {
        panic!("icrc2_approve rejected")
    };

    res.unwrap();
}

#[test]
#[should_panic(expected = "memo length exceeds the maximum")]
fn test_icrc2_transfer_from_invalid_memo() {
    let env = &new_state_machine();
    let ledger_id = install_ledger(env);
    let depositor_id = install_depositor(env, ledger_id);
    let user1 = Account {
        owner: Principal::from_slice(&[1]),
        subaccount: None,
    };
    let user2: Account = Account {
        owner: Principal::from_slice(&[2]),
        subaccount: None,
    };
    let deposit_amount = 10_000_000_000;
    deposit(env, depositor_id, user1, deposit_amount, None);

    // Attempt transfer_from with memo exceeding `MAX_MEMO_LENGTH`. This call should panic.
    let large_memo = [0; MAX_MEMO_LENGTH as usize + 1];

    let transfer_amount = Nat::from(100_000_u128);

    approve(
        env,
        ledger_id,
        /*from:*/ user1,
        /*spender:*/ user2,
        /*amount:*/ 1_000_000_000 + FEE,
        /*expected_allowance:*/ Some(0),
        /*expires_at:*/ None,
    )
    .expect("Approve failed");

    let args = TransferFromArgs {
        spender_subaccount: None,
        from: user1,
        to: user2,
        amount: transfer_amount,
        fee: Some(Nat::from(FEE)),
        memo: Some(Memo(ByteBuf::from(large_memo))),
        created_at_time: None,
    };

    let res = if let WasmResult::Reply(res) = env
        .update_call(
            ledger_id,
            user2.owner,
            "icrc2_transfer_from",
            Encode!(&args).unwrap(),
        )
        .unwrap()
    {
        Decode!(&res, Result<Nat, TransferFromError>).unwrap()
    } else {
        panic!("icrc2_transfer_from rejected")
    };

    res.unwrap();
}<|MERGE_RESOLUTION|>--- conflicted
+++ resolved
@@ -185,11 +185,7 @@
     // 1.1 Check that the user has the right balance.
     assert_eq!(balance_of(env, ledger_id, user), 1_000_000_000);
 
-<<<<<<< HEAD
-    // 1.2 Check that the block created is correct
-=======
-    // Check that the block created is correct:
->>>>>>> e2cca97a
+    // 1.2 Check that the block created is correct:
     let block0 = get_block(env, ledger_id, deposit_res.block_index);
     // 1.2.0 first block has no parent hash.
     assert_eq!(block0.phash, None);
@@ -204,11 +200,7 @@
     assert_eq!(block0.transaction.created_at_time, None);
     // 1.2.4 transaction.memo is not set because the user didn't set it.
     assert_eq!(block0.transaction.memo, None);
-<<<<<<< HEAD
-    // 1.2.5 transaction.operation is mint
-=======
-    // ..transaction.operation is mint.
->>>>>>> e2cca97a
+    // 1.2.5 transaction.operation is mint.
     if let Operation::Mint { to, amount } = block0.transaction.operation {
         // 1.2.6 transaction.operation.to is the user.
         assert_eq!(to, user);
@@ -230,11 +222,7 @@
     // 2.1 Check that the user has the right balance after both deposits.
     assert_eq!(balance_of(env, ledger_id, user), 1_500_000_000);
 
-<<<<<<< HEAD
-    // 2.2 Check that the block created is correct
-=======
-    // Check that the block created is correct:
->>>>>>> e2cca97a
+    // 2.2 Check that the block created is correct:
     let block1 = get_block(env, ledger_id, deposit_res.block_index);
     // 2.2.0 second block has the first block hash as parent hash.
     assert_eq!(block1.phash, Some(block0.hash().unwrap()));
@@ -249,11 +237,7 @@
     assert_eq!(block1.transaction.created_at_time, None);
     // 2.2.4 transaction.memo not set because the user set it.
     assert_eq!(block1.transaction.memo, Some(memo));
-<<<<<<< HEAD
-    // 2.2.5 transaction.operation is mint
-=======
-    // ..transaction.operation is mint.
->>>>>>> e2cca97a
+    // 2.2.5 transaction.operation is mint.
     if let Operation::Mint { to, amount } = block1.transaction.operation {
         // 2.2.6 transaction.operation.to is the user.
         assert_eq!(to, user);
