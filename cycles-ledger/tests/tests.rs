--- conflicted
+++ resolved
@@ -17,11 +17,7 @@
     },
     memo::encode_withdraw_memo,
     storage::{
-<<<<<<< HEAD
-        transfer_from::CANNOT_TRANSFER_FROM_ZERO,
-=======
-        transfer_from::DENIED_OWNER,
->>>>>>> be814671
+        transfer_from::{CANNOT_TRANSFER_FROM_ZERO, DENIED_OWNER},
         Block, Hash,
         Operation::{self, Approve, Burn, Mint, Transfer},
         Transaction, CREATE_CANISTER_MEMO, PENALIZE_MEMO, REFUND_MEMO,
