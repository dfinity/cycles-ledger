use std::{
    path::PathBuf,
    sync::Arc,
    time::{Duration, SystemTime},
};

use candid::{Encode, Nat, Principal};
use client::{deposit, get_raw_transactions, transfer};
use cycles_ledger::{
    config::{self, FEE},
<<<<<<< HEAD
    endpoints::{GetTransactionsResult, SendArg, SendErrorReason}, storage::{Block, Transaction, Operation::{Approve, Burn, Mint, Transfer, self}}, memo::encode_send_memo,
=======
    endpoints::{SendArgs, SendErrorReason},
>>>>>>> 520616ca
};
use depositor::endpoints::InitArg as DepositorInitArg;
use escargot::CargoBuild;
use futures::FutureExt;
use ic_cdk::api::call::RejectionCode;
use ic_test_state_machine_client::{ErrorCode, StateMachine};
use icrc_ledger_types::{
    icrc1::{
        account::Account,
        transfer::{Memo, TransferArg, TransferError},
    },
    icrc2::{
        approve::{ApproveArgs, ApproveError},
        transfer_from::TransferFromError,
    },
};
use num_bigint::BigUint;
use num_traits::ToPrimitive;
use serde_bytes::ByteBuf;

use crate::client::{approve, balance_of, fee, get_allowance, send, total_supply, transfer_from};

mod client;

fn new_state_machine() -> StateMachine {
    let mut state_machine_path = PathBuf::from(env!("CARGO_MANIFEST_DIR"))
        .parent()
        .unwrap()
        .to_path_buf();

    state_machine_path.push("ic-test-state-machine");

    if !state_machine_path.exists() {
        #[cfg(target_os = "macos")]
        let platform: &str = "darwin";
        #[cfg(target_os = "linux")]
        let platform: &str = "linux";
        let suggested_ic_commit = "a17247bd86c7aa4e87742bf74d108614580f216d";

        // not run automatically because parallel test execution screws this up
        panic!("state machine binary does not exist. Please run the following command and try again: ./download-state-machine.sh {suggested_ic_commit} {platform}");
    }
    StateMachine::new(state_machine_path.to_str().unwrap(), false)
}

fn get_wasm(name: &str) -> Vec<u8> {
    let binary = CargoBuild::new()
        .manifest_path("../Cargo.toml")
        .target("wasm32-unknown-unknown")
        .bin(name)
        .arg("--release")
        .run()
        .expect("Unable to run cargo build");
    std::fs::read(binary.path()).unwrap_or_else(|_| panic!("{} wasm file not found", name))
}

fn install_ledger(env: &StateMachine) -> Principal {
    let canister = env.create_canister(None);
    env.install_canister(canister, get_wasm("cycles-ledger"), vec![], None);
    canister
}

fn install_depositor(env: &StateMachine, ledger_id: Principal) -> Principal {
    let depositor_init_arg = Encode!(&DepositorInitArg { ledger_id }).unwrap();
    let canister = env.create_canister(None);
    env.install_canister(canister, get_wasm("depositor"), depositor_init_arg, None);
    env.add_cycles(canister, u128::MAX);
    canister
}

#[test]
fn test_deposit_flow() {
    let env = &new_state_machine();
    let ledger_id = install_ledger(env);
    let depositor_id = install_depositor(env, ledger_id);
    let user = Account {
        owner: Principal::from_slice(&[0]),
        subaccount: None,
    };

    // Check that the total supply is 0
    assert_eq!(total_supply(env, ledger_id), 0u128);

    // Check that the user doesn't have any tokens before the first deposit.
    assert_eq!(balance_of(env, ledger_id, user), 0u128);

    // Make the first deposit to the user and check the result.
    let deposit_res = deposit(env, depositor_id, user, 1_000_000_000);
    assert_eq!(deposit_res.txid, Nat::from(0));
    assert_eq!(deposit_res.balance, Nat::from(1_000_000_000));

    // Check that the right amount of tokens have been minted
    assert_eq!(total_supply(env, ledger_id), 1_000_000_000);

    // Check that the user has the right balance.
    assert_eq!(balance_of(env, ledger_id, user), 1_000_000_000);

    // Make another deposit to the user and check the result.
    let deposit_res = deposit(env, depositor_id, user, 500_000_000);
    assert_eq!(deposit_res.txid, Nat::from(1));
    assert_eq!(deposit_res.balance, Nat::from(1_500_000_000));

    // Check that the right amount of tokens have been minted
    assert_eq!(total_supply(env, ledger_id), 1_500_000_000);

    // Check that the user has the right balance after both deposits.
    assert_eq!(balance_of(env, ledger_id, user), 1_500_000_000);
}

#[test]
#[should_panic]
fn test_deposit_amount_below_fee() {
    let env = &new_state_machine();
    let ledger_id = install_ledger(env);
    let depositor_id = install_depositor(env, ledger_id);
    let user = Account {
        owner: Principal::from_slice(&[1]),
        subaccount: None,
    };

    // Attempt to deposit fewer than [config::FEE] cycles. This call should panic.
    let _deposit_result = deposit(env, depositor_id, user, config::FEE - 1);
}

#[test]
fn test_send_flow() {
    // TODO(SDK-1145): Add re-entrancy test

    let env = &new_state_machine();
    let ledger_id = install_ledger(env);
    let depositor_id = install_depositor(env, ledger_id);
    let user_main_account = Account {
        owner: Principal::from_slice(&[1]),
        subaccount: None,
    };
    let user_subaccount_1 = Account {
        owner: Principal::from_slice(&[1]),
        subaccount: Some([1; 32]),
    };
    let user_subaccount_2 = Account {
        owner: Principal::from_slice(&[1]),
        subaccount: Some([2; 32]),
    };
    let user_subaccount_3 = Account {
        owner: Principal::from_slice(&[1]),
        subaccount: Some([3; 32]),
    };
    let user_subaccount_4 = Account {
        owner: Principal::from_slice(&[1]),
        subaccount: Some([4; 32]),
    };
    let send_receiver = env.create_canister(None);

    // make deposits to the user and check the result
    let deposit_res = deposit(env, depositor_id, user_main_account, 1_000_000_000);
    assert_eq!(deposit_res.txid, 0);
    assert_eq!(deposit_res.balance, 1_000_000_000);
    deposit(env, depositor_id, user_subaccount_1, 1_000_000_000);
    deposit(env, depositor_id, user_subaccount_2, 1_000_000_000);
    deposit(env, depositor_id, user_subaccount_3, 1_000_000_000);
    deposit(env, depositor_id, user_subaccount_4, 1_000_000_000);
    let mut expected_total_supply = 5_000_000_000;
    assert_eq!(total_supply(env, ledger_id), expected_total_supply);

    // send cycles from main account
    let send_receiver_balance = env.cycle_balance(send_receiver);
    let send_amount = 500_000_000_u128;
    let _send_idx = send(
        env,
        ledger_id,
        user_main_account,
        SendArgs {
            from_subaccount: None,
            to: send_receiver,
            created_at_time: None,
            memo: None,
            amount: Nat::from(send_amount),
        },
    )
    .unwrap();
    assert_eq!(
        send_receiver_balance + send_amount,
        env.cycle_balance(send_receiver)
    );
    assert_eq!(
        balance_of(env, ledger_id, user_main_account),
        1_000_000_000 - send_amount - FEE
    );
    expected_total_supply -= send_amount + FEE;
    assert_eq!(total_supply(env, ledger_id), expected_total_supply);

    // send cycles from subaccount
    let send_receiver_balance = env.cycle_balance(send_receiver);
    let send_amount = 100_000_000_u128;
    let _send_idx = send(
        env,
        ledger_id,
        user_subaccount_1,
        SendArgs {
            from_subaccount: Some(*user_subaccount_1.effective_subaccount()),
            to: send_receiver,
            created_at_time: None,
            memo: None,
            amount: Nat::from(send_amount),
        },
    )
    .unwrap();
    assert_eq!(
        send_receiver_balance + send_amount,
        env.cycle_balance(send_receiver)
    );
    assert_eq!(
        balance_of(env, ledger_id, user_subaccount_1),
        1_000_000_000 - send_amount - FEE
    );
    expected_total_supply -= send_amount + FEE;
    assert_eq!(total_supply(env, ledger_id), expected_total_supply);

    // send cycles from subaccount with created_at_time set
    let now = env
        .time()
        .duration_since(SystemTime::UNIX_EPOCH)
        .unwrap()
        .as_nanos() as u64;
    let send_receiver_balance = env.cycle_balance(send_receiver);
    let send_amount = 300_000_000_u128;
    let _send_idx = send(
        env,
        ledger_id,
        user_subaccount_3,
        SendArgs {
            from_subaccount: Some(*user_subaccount_3.effective_subaccount()),
            to: send_receiver,
            created_at_time: Some(now),
            memo: None,
            amount: Nat::from(send_amount),
        },
    )
    .unwrap();
    assert_eq!(
        send_receiver_balance + send_amount,
        env.cycle_balance(send_receiver)
    );
    assert_eq!(
        balance_of(env, ledger_id, user_subaccount_3),
        1_000_000_000 - send_amount - FEE
    );
    expected_total_supply -= send_amount + FEE;
    assert_eq!(total_supply(env, ledger_id), expected_total_supply);

    // send cycles from subaccount with Memo set
    let send_receiver_balance = env.cycle_balance(send_receiver);
    let send_amount = 300_000_000_u128;
    let _send_idx = send(
        env,
        ledger_id,
        user_subaccount_4,
        SendArgs {
            from_subaccount: Some(*user_subaccount_4.effective_subaccount()),
            to: send_receiver,
            created_at_time: None,
            memo: Some(Memo(ByteBuf::from([5; 32]))),
            amount: Nat::from(send_amount),
        },
    )
    .unwrap();
    assert_eq!(
        send_receiver_balance + send_amount,
        env.cycle_balance(send_receiver)
    );
    assert_eq!(
        balance_of(env, ledger_id, user_subaccount_4),
        1_000_000_000 - send_amount - FEE
    );
    expected_total_supply -= send_amount + FEE;
    assert_eq!(total_supply(env, ledger_id), expected_total_supply);
}

#[test]
fn test_send_fails() {
    let env = &new_state_machine();
    let ledger_id = install_ledger(env);
    let depositor_id = install_depositor(env, ledger_id);
    let user = Account {
        owner: Principal::from_slice(&[1]),
        subaccount: None,
    };

    // make the first deposit to the user and check the result
    let deposit_res = deposit(env, depositor_id, user, 1_000_000_000_000);
    assert_eq!(deposit_res.txid, Nat::from(0));
    assert_eq!(deposit_res.balance, 1_000_000_000_000_u128);

    // send more than available
    let balance_before_attempt = balance_of(env, ledger_id, user);
    let send_result = send(
        env,
        ledger_id,
        user,
        SendArgs {
            from_subaccount: None,
            to: depositor_id,
            created_at_time: None,
            memo: None,
            amount: Nat::from(u128::MAX),
        },
    )
    .unwrap_err();
    assert!(matches!(
        send_result.reason,
        SendErrorReason::InsufficientFunds { balance } if balance == 1_000_000_000_000_u128
    ));
    assert_eq!(
        balance_before_attempt - FEE,
        balance_of(env, ledger_id, user)
    );
    let mut expected_total_supply = 1_000_000_000_000 - FEE;
    assert_eq!(total_supply(env, ledger_id), expected_total_supply,);

    // send from empty subaccount
    let send_result = send(
        env,
        ledger_id,
        user,
        SendArgs {
            from_subaccount: Some([5; 32]),
            to: depositor_id,
            created_at_time: None,
            memo: None,
            amount: Nat::from(100_000_000_u128),
        },
    )
    .unwrap_err();
    assert!(matches!(
        send_result.reason,
        SendErrorReason::InsufficientFunds { balance } if balance == 0
    ));
    assert_eq!(total_supply(env, ledger_id), expected_total_supply,);

    // send cycles to user instead of canister
    let balance_before_attempt = balance_of(env, ledger_id, user);
    let self_authenticating_principal = candid::Principal::from_text(
        "luwgt-ouvkc-k5rx5-xcqkq-jx5hm-r2rj2-ymqjc-pjvhb-kij4p-n4vms-gqe",
    )
    .unwrap();
    let send_result = send(
        env,
        ledger_id,
        user,
        SendArgs {
            from_subaccount: None,
            to: self_authenticating_principal,
            created_at_time: None,
            memo: None,
            amount: Nat::from(500_000_000_u128),
        },
    )
    .unwrap_err();
    assert!(matches!(
        send_result.reason,
        SendErrorReason::InvalidReceiver { receiver } if receiver == self_authenticating_principal
    ));
    assert_eq!(
        balance_before_attempt - FEE,
        balance_of(env, ledger_id, user)
    );
    expected_total_supply -= FEE;
    assert_eq!(total_supply(env, ledger_id), expected_total_supply,);

    // send cycles to deleted canister
    let balance_before_attempt = balance_of(env, ledger_id, user);
    let deleted_canister = env.create_canister(None);
    env.stop_canister(deleted_canister, None).unwrap();
    env.delete_canister(deleted_canister, None).unwrap();
    let send_result = send(
        env,
        ledger_id,
        user,
        SendArgs {
            from_subaccount: None,
            to: deleted_canister,
            created_at_time: None,
            memo: None,
            amount: Nat::from(500_000_000_u128),
        },
    )
    .unwrap_err();
    assert!(matches!(
        send_result.reason,
        SendErrorReason::FailedToSend {
            rejection_code: RejectionCode::DestinationInvalid,
            ..
        }
    ));
    assert_eq!(
        balance_before_attempt - FEE,
        balance_of(env, ledger_id, user)
    );
    expected_total_supply -= FEE;
    assert_eq!(total_supply(env, ledger_id), expected_total_supply,);

    // user keeps the cycles if they don't have enough balance to pay the fee
    let user_2 = Account {
        owner: Principal::from_slice(&[2]),
        subaccount: None,
    };
    deposit(env, depositor_id, user_2, FEE + 1);
    send(
        env,
        ledger_id,
        user_2,
        SendArgs {
            from_subaccount: None,
            to: depositor_id,
            created_at_time: None,
            memo: None,
            amount: Nat::from(u128::MAX),
        },
    )
    .unwrap_err();
    assert_eq!(1, balance_of(env, ledger_id, user_2));
    send(
        env,
        ledger_id,
        user_2,
        SendArgs {
            from_subaccount: None,
            to: depositor_id,
            created_at_time: None,
            memo: None,
            amount: Nat::from(u128::MAX),
        },
    )
    .unwrap_err();
    assert_eq!(1, balance_of(env, ledger_id, user_2));
}

#[test]
fn test_approve_smoke() {
    let env = &new_state_machine();
    let ledger_id = install_ledger(env);
    let depositor_id = install_depositor(env, ledger_id);
    let from = Account {
        owner: Principal::from_slice(&[0]),
        subaccount: None,
    };
    let spender = Account {
        owner: Principal::from_slice(&[1]),
        subaccount: None,
    };
    let spender_sub_1 = Account {
        owner: Principal::from_slice(&[1]),
        subaccount: Some([1; 32]),
    };

    // Deposit funds
    assert_eq!(
        deposit(env, depositor_id, from, 1_000_000_000).balance,
        1_000_000_000
    );

    // Check that the allowance is 0 at the beginning
    let allowance = get_allowance(env, ledger_id, from, spender);
    assert_eq!(allowance.allowance, Nat::from(0));
    assert_eq!(allowance.expires_at, None);

    let block_index = approve(env, ledger_id, from, spender, 200_000_000_u128, None, None)
        .expect("approve failed");
    assert_eq!(block_index, 1);
    assert_eq!(balance_of(env, ledger_id, from), 1_000_000_000 - FEE);
    let mut expected_total_supply = 1_000_000_000 - FEE;
    assert_eq!(total_supply(env, ledger_id), expected_total_supply);

    // Check that the allowance is 200M
    let allowance = get_allowance(env, ledger_id, from, spender);
    assert_eq!(allowance.allowance, Nat::from(200_000_000_u128));
    assert_eq!(allowance.expires_at, None);

    // Check that the allowance for spender_sub_1 is still 0
    let allowance = get_allowance(env, ledger_id, from, spender_sub_1);
    assert_eq!(allowance.allowance, Nat::from(0));
    assert_eq!(allowance.expires_at, None);

    let block_index = approve(
        env,
        ledger_id,
        from,
        spender_sub_1,
        300_000_000_u128,
        None,
        None,
    )
    .expect("approve failed");
    assert_eq!(block_index, 2);
    assert_eq!(balance_of(env, ledger_id, from), 1_000_000_000 - 2 * FEE);
    expected_total_supply -= FEE;
    assert_eq!(total_supply(env, ledger_id), expected_total_supply);

    // Check that the spender allowance is still 200M
    let allowance = get_allowance(env, ledger_id, from, spender);
    assert_eq!(allowance.allowance, Nat::from(200_000_000_u128));
    assert_eq!(allowance.expires_at, None);

    // Check that the allowance for spender_sub_1 is 300M
    let allowance = get_allowance(env, ledger_id, from, spender_sub_1);
    assert_eq!(allowance.allowance, Nat::from(300_000_000_u128));
    assert_eq!(allowance.expires_at, None);

    // The spenders should have no tokens
    assert_eq!(balance_of(env, ledger_id, spender), 0);
    assert_eq!(balance_of(env, ledger_id, spender_sub_1), 0);
}

fn system_time_to_nanos(t: SystemTime) -> u64 {
    t.duration_since(SystemTime::UNIX_EPOCH).unwrap().as_nanos() as u64
}

#[test]
fn test_approve_expiration() {
    let env = &new_state_machine();
    let ledger_id = install_ledger(env);
    let depositor_id = install_depositor(env, ledger_id);
    let from = Account {
        owner: Principal::from_slice(&[0]),
        subaccount: None,
    };
    let spender = Account {
        owner: Principal::from_slice(&[1]),
        subaccount: None,
    };

    // Deposit funds
    assert_eq!(
        deposit(env, depositor_id, from, 1_000_000_000).balance,
        1_000_000_000
    );

    // Expiration in the past
    let past_expiration =
        Some(system_time_to_nanos(env.time()) - Duration::from_secs(5 * 3600).as_nanos() as u64);
    assert_eq!(
        approve(
            env,
            ledger_id,
            from,
            spender,
            100_000_000_u128,
            None,
            past_expiration
        ),
        Err(ApproveError::Expired {
            ledger_time: system_time_to_nanos(env.time())
        })
    );
    let allowance = get_allowance(env, ledger_id, from, spender);
    assert_eq!(allowance.allowance, Nat::from(0));
    assert_eq!(allowance.expires_at, None);
    assert_eq!(balance_of(env, ledger_id, from), 1_000_000_000);
    let mut expected_total_supply = 1_000_000_000;
    assert_eq!(total_supply(env, ledger_id), expected_total_supply);

    // Correct expiration
    let expiration =
        system_time_to_nanos(env.time()) + Duration::from_secs(5 * 3600).as_nanos() as u64;
    let block_index = approve(
        env,
        ledger_id,
        from,
        spender,
        100_000_000_u128,
        None,
        Some(expiration),
    )
    .expect("approve failed");
    assert_eq!(block_index, 1);
    let allowance = get_allowance(env, ledger_id, from, spender);
    assert_eq!(allowance.allowance, Nat::from(100_000_000_u128));
    assert_eq!(allowance.expires_at, Some(expiration));
    assert_eq!(balance_of(env, ledger_id, from), 1_000_000_000 - FEE);
    expected_total_supply -= FEE;
    assert_eq!(total_supply(env, ledger_id), expected_total_supply);

    // Decrease expiration
    let new_expiration = expiration - Duration::from_secs(3600).as_nanos() as u64;
    let block_index = approve(
        env,
        ledger_id,
        from,
        spender,
        200_000_000_u128,
        None,
        Some(new_expiration),
    )
    .expect("approve failed");
    assert_eq!(block_index, 2);
    let allowance = get_allowance(env, ledger_id, from, spender);
    assert_eq!(allowance.allowance, Nat::from(200_000_000_u128));
    assert_eq!(allowance.expires_at, Some(new_expiration));
    assert_eq!(balance_of(env, ledger_id, from), 1_000_000_000 - 2 * FEE);
    expected_total_supply -= FEE;
    assert_eq!(total_supply(env, ledger_id), expected_total_supply);

    // Increase expiration
    let new_expiration = expiration + Duration::from_secs(3600).as_nanos() as u64;
    let block_index = approve(
        env,
        ledger_id,
        from,
        spender,
        300_000_000_u128,
        None,
        Some(new_expiration),
    )
    .expect("approve failed");
    assert_eq!(block_index, 3);
    let allowance = get_allowance(env, ledger_id, from, spender);
    assert_eq!(allowance.allowance, Nat::from(300_000_000_u128));
    assert_eq!(allowance.expires_at, Some(new_expiration));
    assert_eq!(balance_of(env, ledger_id, from), 1_000_000_000 - 3 * FEE);
    expected_total_supply -= FEE;
    assert_eq!(total_supply(env, ledger_id), expected_total_supply);
}

#[test]
fn test_approve_max_allowance_size() {
    let env = &new_state_machine();
    let ledger_id = install_ledger(env);
    let depositor_id = install_depositor(env, ledger_id);
    let from = Account {
        owner: Principal::from_slice(&[0]),
        subaccount: None,
    };
    let spender = Account {
        owner: Principal::from_slice(&[1]),
        subaccount: None,
    };

    // Deposit funds
    assert_eq!(
        deposit(env, depositor_id, from, 1_000_000_000).balance,
        1_000_000_000
    );

    // Largest possible allowance in terms of size in bytes - max amount and expiration
    let block_index = approve(
        env,
        ledger_id,
        from,
        spender,
        u128::MAX,
        None,
        Some(u64::MAX),
    )
    .expect("approve failed");
    assert_eq!(block_index, 1);
    let allowance = get_allowance(env, ledger_id, from, spender);
    assert_eq!(allowance.allowance, Nat::from(u128::MAX));
    assert_eq!(allowance.expires_at, Some(u64::MAX));
    assert_eq!(
        balance_of(env, ledger_id, from),
        Nat::from(1_000_000_000 - FEE)
    );
}

#[test]
fn test_approve_self() {
    let env = &new_state_machine();
    let ledger_id = install_ledger(env);
    let depositor_id = install_depositor(env, ledger_id);
    let from = Account {
        owner: Principal::from_slice(&[0]),
        subaccount: None,
    };

    // Deposit funds
    assert_eq!(
        deposit(env, depositor_id, from, 1_000_000_000).balance,
        1_000_000_000
    );

    let args = ApproveArgs {
        from_subaccount: None,
        spender: from,
        amount: Nat::from(100),
        expected_allowance: None,
        expires_at: None,
        fee: Some(Nat::from(FEE)),
        memo: None,
        created_at_time: None,
    };
    let err = env
        .update_call(
            ledger_id,
            from.owner,
            "icrc2_approve",
            Encode!(&args).unwrap(),
        )
        .unwrap_err();
    assert_eq!(err.code, ErrorCode::CanisterCalledTrap);
    assert!(err.description.ends_with("self approval is not allowed"));
    assert_eq!(balance_of(env, ledger_id, from), 1_000_000_000);
    assert_eq!(total_supply(env, ledger_id), 1_000_000_000);
}

#[test]
fn test_approve_expected_allowance() {
    let env = &new_state_machine();
    let ledger_id = install_ledger(env);
    let depositor_id = install_depositor(env, ledger_id);
    let from = Account {
        owner: Principal::from_slice(&[0]),
        subaccount: None,
    };
    let spender = Account {
        owner: Principal::from_slice(&[1]),
        subaccount: None,
    };

    // Deposit funds
    assert_eq!(
        deposit(env, depositor_id, from, 1_000_000_000).balance,
        1_000_000_000
    );

    // Approve 100M
    let block_index = approve(env, ledger_id, from, spender, 100_000_000_u128, None, None)
        .expect("approve failed");
    assert_eq!(block_index, 1);
    let allowance = get_allowance(env, ledger_id, from, spender);
    assert_eq!(allowance.allowance, Nat::from(100_000_000_u128));
    assert_eq!(allowance.expires_at, None);
    assert_eq!(balance_of(env, ledger_id, from), 1_000_000_000 - FEE);
    let mut expected_total_supply = 1_000_000_000 - FEE;
    assert_eq!(total_supply(env, ledger_id), expected_total_supply);

    // Wrong expected allowance
    assert_eq!(
        approve(
            env,
            ledger_id,
            from,
            spender,
            200_000_000_u128,
            Some(500_000_000),
            None
        ),
        Err(ApproveError::AllowanceChanged {
            current_allowance: Nat::from(100_000_000_u128)
        })
    );
    let allowance = get_allowance(env, ledger_id, from, spender);
    assert_eq!(allowance.allowance, Nat::from(100_000_000_u128));
    assert_eq!(allowance.expires_at, None);
    assert_eq!(balance_of(env, ledger_id, from), 1_000_000_000 - FEE);
    assert_eq!(total_supply(env, ledger_id), expected_total_supply);

    // Correct expected allowance
    let block_index = approve(
        env,
        ledger_id,
        from,
        spender,
        200_000_000_u128,
        Some(100_000_000_u128),
        None,
    )
    .expect("approve failed");
    assert_eq!(block_index, 2);
    let allowance = get_allowance(env, ledger_id, from, spender);
    assert_eq!(allowance.allowance, Nat::from(200_000_000_u128));
    assert_eq!(allowance.expires_at, None);
    assert_eq!(balance_of(env, ledger_id, from), 1_000_000_000 - 2 * FEE);
    expected_total_supply -= FEE;
    assert_eq!(total_supply(env, ledger_id), expected_total_supply);
}

#[test]
fn test_approve_can_pay_fee() {
    let env = &new_state_machine();
    let ledger_id = install_ledger(env);
    let depositor_id = install_depositor(env, ledger_id);
    let from = Account {
        owner: Principal::from_slice(&[0]),
        subaccount: None,
    };
    let spender = Account {
        owner: Principal::from_slice(&[1]),
        subaccount: None,
    };

    // Deposit funds
    assert_eq!(
        deposit(env, depositor_id, from, 150_000_000).balance,
        150_000_000
    );

    // Can pay the fee
    let block_index = approve(env, ledger_id, from, spender, 100_000_000_u128, None, None)
        .expect("approve failed");
    assert_eq!(block_index, 1);
    let allowance = get_allowance(env, ledger_id, from, spender);
    assert_eq!(allowance.allowance, Nat::from(100_000_000_u128));
    assert_eq!(allowance.expires_at, None);
    assert_eq!(balance_of(env, ledger_id, from), Nat::from(50_000_000));

    // Not enough funds to pay the fee
    assert_eq!(
        approve(env, ledger_id, from, spender, 200_000_000_u128, None, None),
        Err(ApproveError::InsufficientFunds {
            balance: Nat::from(50_000_000_u128)
        })
    );
    let allowance = get_allowance(env, ledger_id, from, spender);
    assert_eq!(allowance.allowance, Nat::from(100_000_000_u128));
    assert_eq!(allowance.expires_at, None);
    assert_eq!(balance_of(env, ledger_id, from), Nat::from(50_000_000));
}

#[test]
fn test_approve_cap() {
    let env = &new_state_machine();
    let ledger_id = install_ledger(env);
    let depositor_id = install_depositor(env, ledger_id);
    let from = Account {
        owner: Principal::from_slice(&[0]),
        subaccount: None,
    };
    let spender = Account {
        owner: Principal::from_slice(&[1]),
        subaccount: None,
    };

    // Deposit funds
    assert_eq!(
        deposit(env, depositor_id, from, 1_000_000_000).balance,
        1_000_000_000
    );

    // Approve amount capped at u128::MAX
    let args = ApproveArgs {
        from_subaccount: None,
        spender,
        amount: Nat::from(
            BigUint::parse_bytes(b"1000000000000000000000000000000000000000", 10).unwrap(),
        ),
        expected_allowance: None,
        expires_at: None,
        fee: Some(Nat::from(FEE)),
        memo: None,
        created_at_time: None,
    };
    env.update_call(
        ledger_id,
        from.owner,
        "icrc2_approve",
        Encode!(&args).unwrap(),
    )
    .unwrap();
    let allowance = get_allowance(env, ledger_id, from, spender);
    assert_eq!(allowance.allowance, Nat::from(u128::MAX));
    assert_eq!(allowance.expires_at, None);
    assert_eq!(
        balance_of(env, ledger_id, from),
        Nat::from(1_000_000_000 - FEE)
    );
}

#[test]
fn test_approval_expiring() {
    let env = &new_state_machine();
    let ledger_id = install_ledger(env);
    let depositor_id = install_depositor(env, ledger_id);
    let from = Account {
        owner: Principal::from_slice(&[0]),
        subaccount: None,
    };
    let spender1 = Account {
        owner: Principal::from_slice(&[1]),
        subaccount: None,
    };
    let spender2 = Account {
        owner: Principal::from_slice(&[2]),
        subaccount: None,
    };
    let spender3 = Account {
        owner: Principal::from_slice(&[3]),
        subaccount: None,
    };

    // Deposit funds
    assert_eq!(
        deposit(env, depositor_id, from, 1_000_000_000).balance,
        1_000_000_000
    );

    // First approval expiring 1 hour from now.
    let expiration = system_time_to_nanos(env.time()) + Duration::from_secs(3600).as_nanos() as u64;
    let block_index = approve(
        env,
        ledger_id,
        from,
        spender1,
        100_000_000_u128,
        None,
        Some(expiration),
    )
    .expect("approve failed");
    assert_eq!(block_index, 1);
    let allowance = get_allowance(env, ledger_id, from, spender1);
    assert_eq!(allowance.allowance, Nat::from(100_000_000_u128));
    assert_eq!(allowance.expires_at, Some(expiration));

    // Second approval expiring 3 hour from now.
    let expiration_3h =
        system_time_to_nanos(env.time()) + Duration::from_secs(3 * 3600).as_nanos() as u64;
    let block_index = approve(
        env,
        ledger_id,
        from,
        spender2,
        200_000_000_u128,
        None,
        Some(expiration_3h),
    )
    .expect("approve failed");
    assert_eq!(block_index, 2);
    let allowance = get_allowance(env, ledger_id, from, spender2);
    assert_eq!(allowance.allowance, Nat::from(200_000_000_u128));
    assert_eq!(allowance.expires_at, Some(expiration_3h));

    // Test expired approval pruning, advance time 2 hours.
    env.advance_time(Duration::from_secs(2 * 3600));
    env.tick();

    // Add additional approval to trigger expired approval pruning
    approve(
        env,
        ledger_id,
        from,
        spender3,
        300_000_000_u128,
        None,
        Some(expiration_3h),
    )
    .expect("approve failed");
    let allowance = get_allowance(env, ledger_id, from, spender3);
    assert_eq!(allowance.allowance, Nat::from(300_000_000_u128));
    assert_eq!(allowance.expires_at, Some(expiration_3h));

    let allowance = get_allowance(env, ledger_id, from, spender1);
    assert_eq!(allowance.allowance, Nat::from(0));
    assert_eq!(allowance.expires_at, None);
    let allowance = get_allowance(env, ledger_id, from, spender2);
    assert_eq!(allowance.allowance, Nat::from(200_000_000_u128));
    assert_eq!(allowance.expires_at, Some(expiration_3h));
}

#[test]
fn test_transfer_from_smoke() {
    let env = &new_state_machine();
    let ledger_id = install_ledger(env);
    let depositor_id = install_depositor(env, ledger_id);
    let from = Account {
        owner: Principal::from_slice(&[0]),
        subaccount: None,
    };
    let from_sub_1 = Account {
        owner: Principal::from_slice(&[0]),
        subaccount: Some([1; 32]),
    };
    let spender = Account {
        owner: Principal::from_slice(&[1]),
        subaccount: None,
    };

    let to = Account {
        owner: Principal::from_slice(&[2]),
        subaccount: None,
    };

    // Make the first deposits.
    deposit(env, depositor_id, from, 350_000_000);
    deposit(env, depositor_id, from_sub_1, 1_000_000_000);
    let mut expected_total_supply = 1_350_000_000;

    // Transfer from without allowance
    assert_eq!(
        transfer_from(env, ledger_id, from, to, spender, 30_000_000_u128),
        Err(TransferFromError::InsufficientAllowance {
            allowance: Nat::from(0)
        })
    );

    let block_index =
        approve(env, ledger_id, from, spender, 500_000_000, None, None).expect("approve failed");
    assert_eq!(block_index, 2);
    let block_index = approve(env, ledger_id, from_sub_1, spender, 150_000_000, None, None)
        .expect("approve failed");
    assert_eq!(block_index, 3);
    expected_total_supply -= 2 * FEE;
    assert_eq!(total_supply(env, ledger_id), expected_total_supply);

    // Transfer_from `from`
    let block_index =
        transfer_from(env, ledger_id, from, to, spender, 30_000_000).expect("transfer_from failed");
    assert_eq!(block_index, 4);
    assert_eq!(
        balance_of(env, ledger_id, from),
        350_000_000 - 30_000_000 - 2 * FEE
    );
    assert_eq!(balance_of(env, ledger_id, from_sub_1), 1_000_000_000 - FEE);
    assert_eq!(balance_of(env, ledger_id, to), Nat::from(30_000_000));
    let allowance = get_allowance(env, ledger_id, from, spender);
    assert_eq!(
        allowance.allowance,
        Nat::from(500_000_000 - 30_000_000 - FEE)
    );
    assert_eq!(allowance.expires_at, None);
    let allowance = get_allowance(env, ledger_id, from_sub_1, spender);
    assert_eq!(allowance.allowance, Nat::from(150_000_000));
    assert_eq!(allowance.expires_at, None);
    expected_total_supply -= FEE;
    assert_eq!(total_supply(env, ledger_id), expected_total_supply);

    // Transfer_from with insufficient funds
    assert_eq!(
        transfer_from(env, ledger_id, from, to, spender, 30_000_000),
        Err(TransferFromError::InsufficientFunds {
            balance: Nat::from(350_000_000 - 30_000_000 - 2 * FEE)
        })
    );
    assert_eq!(total_supply(env, ledger_id), expected_total_supply);

    // Transfer_from `from_sub_1`
    let block_index = transfer_from(env, ledger_id, from_sub_1, to, spender, 30_000_000)
        .expect("transfer_from failed");
    assert_eq!(block_index, 5);
    assert_eq!(
        balance_of(env, ledger_id, from_sub_1),
        1_000_000_000 - 30_000_000 - 2 * FEE
    );
    let allowance = get_allowance(env, ledger_id, from_sub_1, spender);
    assert_eq!(
        allowance.allowance,
        Nat::from(150_000_000 - 30_000_000 - FEE)
    );
    assert_eq!(allowance.expires_at, None);
    expected_total_supply -= FEE;
    assert_eq!(total_supply(env, ledger_id), expected_total_supply);

    // Transfer_from with insufficient allowance
    assert_eq!(
        transfer_from(env, ledger_id, from_sub_1, to, spender, 30_000_000),
        Err(TransferFromError::InsufficientAllowance {
            allowance: Nat::from(150_000_000 - 30_000_000 - FEE)
        })
    );
    assert_eq!(
        balance_of(env, ledger_id, from_sub_1),
        1_000_000_000 - 30_000_000 - 2 * FEE
    );
    assert_eq!(total_supply(env, ledger_id), expected_total_supply);
}

#[test]
fn test_transfer_from_self() {
    let env = &new_state_machine();
    let ledger_id = install_ledger(env);
    let depositor_id = install_depositor(env, ledger_id);
    let from = Account {
        owner: Principal::from_slice(&[0]),
        subaccount: None,
    };
    let to = Account {
        owner: Principal::from_slice(&[2]),
        subaccount: None,
    };

    // Make the first deposit.
    deposit(env, depositor_id, from, 350_000_000);

    // Transfer_from `from`
    let block_index =
        transfer_from(env, ledger_id, from, to, from, 30_000_000).expect("transfer_from failed");
    assert_eq!(block_index, 1);
    assert_eq!(
        balance_of(env, ledger_id, from),
        350_000_000 - 30_000_000 - FEE
    );
    assert_eq!(balance_of(env, ledger_id, to), 30_000_000);
    assert_eq!(total_supply(env, ledger_id), 350_000_000 - FEE);
}

#[test]
fn test_basic_transfer() {
    let env = &new_state_machine();
    let ledger_id = install_ledger(env);
    let depositor_id = install_depositor(env, ledger_id);
    let user1 = Account {
        owner: Principal::from_slice(&[1]),
        subaccount: None,
    };
    let user2: Account = Account {
        owner: Principal::from_slice(&[2]),
        subaccount: None,
    };
    let deposit_amount = 1_000_000_000;
    deposit(env, depositor_id, user1, deposit_amount);
    let fee = fee(env, ledger_id);
    let mut expected_total_supply = deposit_amount;

    let transfer_amount = Nat::from(100_000);
    transfer(
        env,
        ledger_id,
        user1,
        TransferArg {
            from_subaccount: None,
            to: user2,
            fee: None,
            created_at_time: None,
            memo: None,
            amount: transfer_amount.clone(),
        },
    )
    .unwrap();

    assert_eq!(balance_of(env, ledger_id, user2), transfer_amount.clone());
    assert_eq!(
        balance_of(env, ledger_id, user1),
        Nat::from(deposit_amount) - fee.clone() - transfer_amount.clone()
    );
    expected_total_supply -= fee.0.to_u128().unwrap();
    assert_eq!(total_supply(env, ledger_id), expected_total_supply);

    // Should not be able to send back the full amount as the user2 cannot pay the fee
    assert_eq!(
        TransferError::InsufficientFunds {
            balance: transfer_amount.clone()
        },
        transfer(
            env,
            ledger_id,
            user2,
            TransferArg {
                from_subaccount: None,
                to: user2,
                fee: None,
                created_at_time: None,
                memo: None,
                amount: transfer_amount.clone(),
            },
        )
        .unwrap_err()
    );
    assert_eq!(total_supply(env, ledger_id), expected_total_supply);

    // Should not be able to set a fee that is incorrect
    assert_eq!(
        TransferError::BadFee {
            expected_fee: fee.clone()
        },
        transfer(
            env,
            ledger_id,
            user1,
            TransferArg {
                from_subaccount: None,
                to: user1,
                fee: Some(Nat::from(0)),
                created_at_time: None,
                memo: None,
                amount: transfer_amount.clone(),
            },
        )
        .unwrap_err()
    );
}

#[test]
fn test_deduplication() {
    let env = &new_state_machine();
    let ledger_id = install_ledger(env);
    let depositor_id = install_depositor(env, ledger_id);
    let user1 = Account {
        owner: Principal::from_slice(&[1]),
        subaccount: None,
    };
    let user2: Account = Account {
        owner: Principal::from_slice(&[2]),
        subaccount: None,
    };
    let deposit_amount = 1_000_000_000;
    deposit(env, depositor_id, user1, deposit_amount);
    let transfer_amount = Nat::from(100_000);

    // If created_at_time is not set, the same transaction should be able to be sent multiple times
    transfer(
        env,
        ledger_id,
        user1,
        TransferArg {
            from_subaccount: None,
            to: user2,
            fee: None,
            created_at_time: None,
            memo: None,
            amount: transfer_amount.clone(),
        },
    )
    .unwrap();

    transfer(
        env,
        ledger_id,
        user1,
        TransferArg {
            from_subaccount: None,
            to: user2,
            fee: None,
            created_at_time: None,
            memo: None,
            amount: transfer_amount.clone(),
        },
    )
    .unwrap();

    // Should not be able commit a transaction that was created in the future
    let mut now = env
        .time()
        .duration_since(SystemTime::UNIX_EPOCH)
        .unwrap()
        .as_nanos() as u64;
    assert_eq!(
        TransferError::CreatedInFuture { ledger_time: now },
        transfer(
            env,
            ledger_id,
            user1,
            TransferArg {
                from_subaccount: None,
                to: user1,
                fee: None,
                created_at_time: Some(u64::MAX),
                memo: None,
                amount: transfer_amount.clone(),
            },
        )
        .unwrap_err()
    );

    // Should be able to make a transfer when created_at_time is valid
    let tx: Nat = transfer(
        env,
        ledger_id,
        user1,
        TransferArg {
            from_subaccount: None,
            to: user2,
            fee: None,
            created_at_time: Some(now),
            memo: None,
            amount: transfer_amount.clone(),
        },
    )
    .unwrap();

    // Should not be able send the same transfer twice if created_at_time is set
    assert_eq!(
        TransferError::Duplicate { duplicate_of: tx },
        transfer(
            env,
            ledger_id,
            user1,
            TransferArg {
                from_subaccount: None,
                to: user2,
                fee: None,
                created_at_time: Some(now),
                memo: None,
                amount: transfer_amount.clone(),
            },
        )
        .unwrap_err()
    );

    // Setting a different memo field should result in no deduplication
    transfer(
        env,
        ledger_id,
        user1,
        TransferArg {
            from_subaccount: None,
            to: user2,
            fee: None,
            created_at_time: Some(now),
            memo: Some(Memo(ByteBuf::from(b"1234".to_vec()))),
            amount: transfer_amount.clone(),
        },
    )
    .unwrap();

    // Advance time so that the deduplication window is shifted
    env.advance_time(Duration::from_secs(1));
    now = env
        .time()
        .duration_since(SystemTime::UNIX_EPOCH)
        .unwrap()
        .as_nanos() as u64;

    // Now the transfer which was deduplicated previously should be ok
    transfer(
        env,
        ledger_id,
        user1,
        TransferArg {
            from_subaccount: None,
            to: user2,
            fee: None,
            created_at_time: Some(now),
            memo: None,
            amount: transfer_amount.clone(),
        },
    )
    .unwrap();
}

#[test]
fn test_total_supply_after_upgrade() {
    let env = &new_state_machine();
    let ledger_id = install_ledger(env);
    let depositor_id = install_depositor(env, ledger_id);
    let user1 = Account::from(Principal::from_slice(&[1]));
    let user2 = Account::from(Principal::from_slice(&[2]));

    deposit(env, depositor_id, user1, 2_000_000_000);
    deposit(env, depositor_id, user2, 3_000_000_000);
    let fee = fee(env, ledger_id);
    transfer(
        env,
        ledger_id,
        user1,
        TransferArg {
            from_subaccount: None,
            to: user2,
            fee: None,
            created_at_time: None,
            memo: None,
            amount: Nat::from(1_000_000_000),
        },
    )
    .unwrap();
    send(
        env,
        ledger_id,
        user2,
        SendArgs {
            from_subaccount: None,
            to: depositor_id,
            created_at_time: None,
            memo: None,
            amount: Nat::from(1_000_000_000),
        },
    )
    .unwrap();

    // total_supply should be 5m - 1m sent back to the depositor - twice the fee for transfer and send
    let expected_total_supply = 5_000_000_000 - 1_000_000_000 - 2 * fee.0.to_u128().unwrap();
    assert_eq!(total_supply(env, ledger_id), expected_total_supply);
    env.upgrade_canister(ledger_id, get_wasm("cycles-ledger"), vec![], None)
        .unwrap();
    assert_eq!(total_supply(env, ledger_id), expected_total_supply);
}

#[test]
<<<<<<< HEAD
fn test_icrc3_get_transactions() {
    // Utility to extract the id and the tx of all transactions in the result
    let get_txs = |res: &GetTransactionsResult| -> Vec<(u64, Block)> {
        res.transactions
            .iter()
            .map(|tx| {
                let tx_id = tx.id.0.to_u64().unwrap();
                let tx_decoded = Block::from_value(tx.transaction.clone())
                    .unwrap_or_else(|e| panic!("Unable to decode block at index:{} value:{:?} : {}", tx_id, tx.transaction, e));
                (tx_id, tx_decoded)
            })
            .collect()
    };

    let env = &new_state_machine();
    let ledger_id = install_ledger(env);

    let txs = get_raw_transactions(env, ledger_id, vec![(0, 10)]);
    assert_eq!(txs.log_length, 0);
    assert_eq!(get_txs(&txs), vec![]);

    let depositor_id = install_depositor(env, ledger_id);
    let user1 = Account::from(Principal::from_slice(&[1]));
    let user2 = Account::from(Principal::from_slice(&[2]));

    
    // add the first mint block
    deposit(env, depositor_id, user1, 2_000_000_000);

    let txs = get_raw_transactions(env, ledger_id, vec![(0, 10)]);
    assert_eq!(txs.log_length, 1);
    let block0 = block(Mint { to: user1, amount: 2_000_000_000 }, None, None, None);
    let actual_txs = get_txs(&txs);
    let expected_txs = vec![(0, block0.clone())];
    assert_blocks_eq_except_ts(&actual_txs, &expected_txs);
    // Replacing expected blocks with the actual blocks is needed because only actual
    // blocks have the timestamp
    let block0 = actual_txs[0].1.clone();


    // add a second mint block
    deposit(env, depositor_id, user2, 3_000_000_000);

    let txs = get_raw_transactions(env, ledger_id, vec![(0, 10)]);
    assert_eq!(txs.log_length, 2);
    let block1 = block(Mint { to: user2, amount: 3_000_000_000 }, None, None, Some(block0.hash()));
    let actual_txs = get_txs(&txs);
    let expected_txs = vec![(0, block0.clone()), (1, block1.clone())];
    assert_blocks_eq_except_ts(&actual_txs, &expected_txs);
    // Replacing expected blocks with the actual blocks is needed because only actual
    // blocks have the timestamp
    let block1 = actual_txs[1].1.clone();


    // add a burn block
    send(env, ledger_id, user2, SendArg { from_subaccount: None, to: depositor_id, fee: None, created_at_time: None, memo: None, amount: Nat::from(2_000_000_000) })
        .expect("Send failed");

    let txs = get_raw_transactions(env, ledger_id, vec![(0, 10)]);
    assert_eq!(txs.log_length, 3);
    let send_memo = encode_send_memo(&depositor_id);
    let block2 = block(Burn { from: user2, amount: 2_000_000_000 }, None, Some(send_memo), Some(block1.hash()));
    let actual_txs = get_txs(&txs);
    let expected_txs = vec![(0, block0.clone()), (1, block1.clone()), (2, block2.clone())];
    assert_blocks_eq_except_ts(&actual_txs, &expected_txs);
    // Replacing expected blocks with the actual blocks is needed because only actual
    // blocks have the timestamp
    let block2 = actual_txs[2].1.clone();
}

// Checks two lists of blocks are the same.
// Skips the timestamp check because timestamps are set by the Ledger.
#[track_caller]
fn assert_blocks_eq_except_ts(left: &[(u64, Block)], right: &[(u64, Block)]) {
    assert_eq!(left.len(), right.len(), "The block lists have different sizes!");
    for i in 0..left.len() {
        assert_eq!(left[i].0, right[i].0, "Blocks at position {} have different index", i);
        assert_eq!(left[i].1.transaction, right[i].1.transaction, "Blocks at position {} have different transactions", i);
        assert_eq!(left[i].1.phash, right[i].1.phash, "Blocks at position {} have different parent hash", i);
        assert_eq!(left[i].1.effective_fee, right[i].1.effective_fee, "Blocks at position {} have different effective fee", i);
    }
}

// creates a block out of the given that with `timestamp` set to [u64::MAX ] and `effective_fee` set to `Some(FEE)`
fn block(operation: Operation, created_at_time: Option<u64>, memo: Option<Memo>, phash: Option<[u8;32]>) -> Block {
    let effective_fee = match operation {
        Burn { .. } | Mint { .. } => Some(0),
        Approve { .. } | Transfer { .. } => Some(FEE),
    };
    Block {
        transaction: Transaction {
            operation,
            created_at_time,
            memo,
        },
        timestamp: u64::MIN,
        phash,
        effective_fee,
=======
fn test_icrc1_test_suite() {
    let env = new_state_machine();
    let ledger_id = install_ledger(&env);
    let depositor_id = install_depositor(&env, ledger_id);
    let user = Account {
        owner: Principal::from_slice(&[10]),
        subaccount: Some([0; 32]),
    };

    // make the first deposit to the user and check the result
    let deposit_res = deposit(&env, depositor_id, user, 1_000_000_000_000_000);
    assert_eq!(deposit_res.txid, Nat::from(0));
    assert_eq!(deposit_res.balance, 1_000_000_000_000_000_u128);
    assert_eq!(1_000_000_000_000_000, balance_of(&env, ledger_id, user));

    let ledger_env =
        icrc1_test_env_state_machine::SMLedger::new(Arc::new(env), ledger_id, user.owner);
    let tests = icrc1_test_suite::test_suite(ledger_env)
        .now_or_never()
        .unwrap();
    if !icrc1_test_suite::execute_tests(tests)
        .now_or_never()
        .unwrap()
    {
        panic!("The ICRC-1 test suite failed");
>>>>>>> 520616ca
    }
}<|MERGE_RESOLUTION|>--- conflicted
+++ resolved
@@ -8,11 +8,7 @@
 use client::{deposit, get_raw_transactions, transfer};
 use cycles_ledger::{
     config::{self, FEE},
-<<<<<<< HEAD
-    endpoints::{GetTransactionsResult, SendArg, SendErrorReason}, storage::{Block, Transaction, Operation::{Approve, Burn, Mint, Transfer, self}}, memo::encode_send_memo,
-=======
-    endpoints::{SendArgs, SendErrorReason},
->>>>>>> 520616ca
+    endpoints::{GetTransactionsResult, SendArgs, SendErrorReason}, storage::{Block, Transaction, Operation::{Approve, Burn, Mint, Transfer, self}}, memo::encode_send_memo,
 };
 use depositor::endpoints::InitArg as DepositorInitArg;
 use escargot::CargoBuild;
@@ -1388,7 +1384,6 @@
 }
 
 #[test]
-<<<<<<< HEAD
 fn test_icrc3_get_transactions() {
     // Utility to extract the id and the tx of all transactions in the result
     let get_txs = |res: &GetTransactionsResult| -> Vec<(u64, Block)> {
@@ -1444,7 +1439,7 @@
 
 
     // add a burn block
-    send(env, ledger_id, user2, SendArg { from_subaccount: None, to: depositor_id, fee: None, created_at_time: None, memo: None, amount: Nat::from(2_000_000_000) })
+    send(env, ledger_id, user2, SendArgs { from_subaccount: None, to: depositor_id, created_at_time: None, memo: None, amount: Nat::from(2_000_000_000) })
         .expect("Send failed");
 
     let txs = get_raw_transactions(env, ledger_id, vec![(0, 10)]);
@@ -1475,8 +1470,9 @@
 // creates a block out of the given that with `timestamp` set to [u64::MAX ] and `effective_fee` set to `Some(FEE)`
 fn block(operation: Operation, created_at_time: Option<u64>, memo: Option<Memo>, phash: Option<[u8;32]>) -> Block {
     let effective_fee = match operation {
-        Burn { .. } | Mint { .. } => Some(0),
-        Approve { .. } | Transfer { .. } => Some(FEE),
+        Burn { .. } => Some(0),
+        // TODO: https://dfinity.atlassian.net/browse/FI-919 effective fee of mint should be 0
+        Approve { .. } | Mint { .. } | Transfer { .. } => Some(FEE),
     };
     Block {
         transaction: Transaction {
@@ -1487,7 +1483,10 @@
         timestamp: u64::MIN,
         phash,
         effective_fee,
-=======
+    }
+}
+
+#[test]
 fn test_icrc1_test_suite() {
     let env = new_state_machine();
     let ledger_id = install_ledger(&env);
@@ -1513,6 +1512,5 @@
         .unwrap()
     {
         panic!("The ICRC-1 test suite failed");
->>>>>>> 520616ca
     }
 }