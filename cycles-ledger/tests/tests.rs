--- conflicted
+++ resolved
@@ -51,18 +51,12 @@
 use num_traits::ToPrimitive;
 use serde_bytes::ByteBuf;
 
-<<<<<<< HEAD
 use crate::{
     client::{
-        approve, balance_of, fee, get_allowance, get_tip_certificate, send, total_supply,
-        transaction_timestamps,
+        approve, balance_of, canister_status, create_canister, fail_next_create_canister_with, fee,
+        get_allowance, get_block, get_tip_certificate, total_supply, transaction_timestamps, withdraw,
     },
     gen::{CyclesLedgerInStateMachine, IsCyclesLedger},
-=======
-use crate::client::{
-    approve, balance_of, canister_status, create_canister, fail_next_create_canister_with, fee,
-    get_allowance, get_block, get_tip_certificate, total_supply, transaction_timestamps, withdraw,
->>>>>>> 955d3eea
 };
 
 mod client;
@@ -1927,7 +1921,6 @@
 }
 
 #[test]
-<<<<<<< HEAD
 fn test_upgrade_preserves_state() {
     use proptest::strategy::{Strategy, ValueTree};
     use proptest::test_runner::TestRunner;
@@ -1968,7 +1961,7 @@
         check_ledger_state(env, ledger_id, &expected_state);
     }
 
-    let expected_blocks = get_raw_transactions(env, ledger_id, vec![(0, u64::MAX)]);
+    let expected_blocks = get_raw_blocks(env, ledger_id, vec![(0, u64::MAX)]);
 
     // upgrade the ledger
     let arg = Encode!(&None::<LedgerArgs>).unwrap();
@@ -1980,7 +1973,7 @@
     check_ledger_state(env, ledger_id, &expected_state);
 
     // check that the blocks are all there after the upgrade
-    let after_upgrade_blocks = get_raw_transactions(env, ledger_id, vec![(0, u64::MAX)]);
+    let after_upgrade_blocks = get_raw_blocks(env, ledger_id, vec![(0, u64::MAX)]);
     assert_eq!(expected_blocks, after_upgrade_blocks);
 }
 
@@ -2011,7 +2004,9 @@
             spender
         );
     }
-=======
+}
+
+#[test]
 fn test_create_canister() {
     const CREATE_CANISTER_CYCLES: u128 = 1_000_000_000_000;
     let env = new_state_machine();
@@ -2566,5 +2561,4 @@
     };
 
     res.unwrap();
->>>>>>> 955d3eea
 }