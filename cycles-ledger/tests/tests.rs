--- conflicted
+++ resolved
@@ -1,5 +1,3 @@
-<<<<<<< HEAD
-=======
 use crate::{
     client::{
         canister_status, create_canister, fail_next_create_canister_with, get_block,
@@ -7,7 +5,6 @@
     },
     gen::IsCyclesLedger,
 };
->>>>>>> a965a7ed
 use assert_matches::assert_matches;
 use candid::{Decode, Encode, Nat, Principal};
 use client::deposit;
@@ -60,35 +57,16 @@
 use lazy_static::lazy_static;
 use num_bigint::BigUint;
 use num_traits::ToPrimitive;
-<<<<<<< HEAD
-use serde::Deserialize;
-use serde_bytes::ByteBuf;
-use std::path::Path;
-=======
 use pocket_ic::nonblocking::PocketIc as AsyncPocketIc;
 use pocket_ic::{ErrorCode, PocketIc, PocketIcBuilder, RejectResponse};
 use serde_bytes::ByteBuf;
->>>>>>> a965a7ed
 use std::{
     collections::{BTreeMap, HashMap, HashSet},
     fmt::Display,
     path::PathBuf,
     process::{Command, Stdio},
     sync::{Arc, Mutex},
-<<<<<<< HEAD
-    time::{Duration, SystemTime, UNIX_EPOCH},
-};
-use tempfile::TempDir;
-
-use crate::{
-    client::{
-        canister_status, create_canister, fail_next_create_canister_with, get_block,
-        icrc1_balance_of,
-    },
-    gen::IsCyclesLedger,
-=======
     time::Duration,
->>>>>>> a965a7ed
 };
 use tempfile::TempDir;
 use url::Url;
