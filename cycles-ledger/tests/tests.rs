use std::{
    collections::HashSet,
    path::PathBuf,
    sync::Arc,
    time::{Duration, SystemTime, UNIX_EPOCH},
};

use assert_matches::assert_matches;
<<<<<<< HEAD
use candid::{CandidType, Decode, Encode, Nat, Principal};
use client::{deposit, get_raw_transactions, transaction_hashes, transfer, transfer_from};
use cycles_ledger::{
    config::{self, Config as LedgerConfig, FEE},
    endpoints::{
        CmcCreateCanisterArgs, CreateCanisterArgs, CreateCanisterError, CreateCanisterSuccess,
        DataCertificate, GetTransactionsResult, LedgerArgs, SendArgs, SendError, UpgradeArgs,
=======
use candid::{Encode, Nat, Principal};
use client::{
    deposit, get_metadata, get_raw_transactions, transaction_hashes, transfer, transfer_from,
};
use cycles_ledger::{
    config::{self, Config as LedgerConfig, FEE},
    endpoints::{
        ChangeIndexId, DataCertificate, GetTransactionsResult, LedgerArgs, SendArgs, SendError,
        UpgradeArgs,
>>>>>>> eb56cbe5
    },
    memo::encode_send_memo,
    storage::{
        Block, Hash,
        Operation::{self, Approve, Burn, Mint, Transfer},
        Transaction, CMC_PRINCIPAL,
    },
};
use depositor::endpoints::InitArg as DepositorInitArg;
use escargot::CargoBuild;
use futures::FutureExt;
use ic_cbor::CertificateToCbor;
use ic_cdk::api::{call::RejectionCode, management_canister::provisional::CanisterSettings};
use ic_certificate_verification::VerifyCertificate;
use ic_certification::{
    hash_tree::{HashTreeNode, SubtreeLookupResult},
    Certificate, HashTree, LookupResult,
};
use ic_test_state_machine_client::{ErrorCode, StateMachine, WasmResult};
use icrc_ledger_types::{
    icrc1::{
        account::Account,
        transfer::TransferArg as TransferArgs,
        transfer::{Memo, TransferError},
    },
    icrc2::approve::ApproveArgs,
};
use num_bigint::BigUint;
use num_traits::ToPrimitive;
use serde_bytes::ByteBuf;

use crate::client::{
    approve, balance_of, canister_status, create_canister, fail_next_create_canister_with, fee,
    get_allowance, get_block, get_tip_certificate, send, total_supply, transaction_timestamps,
};

mod client;

fn new_state_machine() -> StateMachine {
    let mut state_machine_path = PathBuf::from(env!("CARGO_MANIFEST_DIR"))
        .parent()
        .unwrap()
        .to_path_buf();

    state_machine_path.push("ic-test-state-machine");

    if !state_machine_path.exists() {
        #[cfg(target_os = "macos")]
        let platform: &str = "darwin";
        #[cfg(target_os = "linux")]
        let platform: &str = "linux";
        let suggested_ic_commit = "a17247bd86c7aa4e87742bf74d108614580f216d";

        // not run automatically because parallel test execution screws this up
        panic!("state machine binary does not exist. Please run the following command and try again: ./download-state-machine.sh {suggested_ic_commit} {platform}");
    }
    StateMachine::new(state_machine_path.to_str().unwrap(), false)
}

fn get_wasm(name: &str) -> Vec<u8> {
    let binary = CargoBuild::new()
        .manifest_path("../Cargo.toml")
        .target("wasm32-unknown-unknown")
        .bin(name)
        .arg("--release")
        .arg("--features")
        .arg("testing")
        .run()
        .expect("Unable to run cargo build");
    std::fs::read(binary.path()).unwrap_or_else(|_| panic!("{} wasm file not found", name))
}

fn install_ledger(env: &StateMachine) -> Principal {
    install_ledger_with_conf(env, LedgerConfig::default())
}

fn install_ledger_with_conf(env: &StateMachine, config: LedgerConfig) -> Principal {
    let canister = env.create_canister(None);
    let init_args = Encode!(&LedgerArgs::Init(config)).unwrap();
    env.install_canister(canister, get_wasm("cycles-ledger"), init_args, None);
    canister
}

fn install_depositor(env: &StateMachine, ledger_id: Principal) -> Principal {
    let depositor_init_arg = Encode!(&DepositorInitArg { ledger_id }).unwrap();
    let canister = env.create_canister(None);
    env.install_canister(canister, get_wasm("depositor"), depositor_init_arg, None);
    env.add_cycles(canister, u128::MAX);
    canister
}

fn install_cmc(env: &StateMachine) {
    #[derive(CandidType, Default)]
    struct ProvisionalCreateArg {
        specified_id: Option<Principal>,
    }
    #[derive(CandidType, candid::Deserialize)]
    struct ProvisionalCreateResponse {
        canister_id: Principal,
    }
    let WasmResult::Reply(response) = env
        .update_call(
            Principal::from_text("aaaaa-aa").unwrap(),
            Principal::anonymous(),
            "provisional_create_canister_with_cycles",
            Encode!(&ProvisionalCreateArg {
                specified_id: Some(CMC_PRINCIPAL),
            })
            .unwrap(),
        )
        .unwrap() else {panic!("Failed to create CMC")};
    let response = Decode!(&response, ProvisionalCreateResponse).unwrap();
    assert_eq!(response.canister_id, CMC_PRINCIPAL);
    env.add_cycles(CMC_PRINCIPAL, u128::MAX / 2);
    env.install_canister(
        CMC_PRINCIPAL,
        get_wasm("fake-cmc"),
        Encode!(&Vec::<u8>::new()).unwrap(),
        None,
    );
}

#[test]
fn test_deposit_flow() {
    let env = &new_state_machine();
    let ledger_id = install_ledger(env);
    let depositor_id = install_depositor(env, ledger_id);
    let user = Account {
        owner: Principal::from_slice(&[0]),
        subaccount: None,
    };

    // Check that the total supply is 0
    assert_eq!(total_supply(env, ledger_id), 0u128);

    // Check that the user doesn't have any tokens before the first deposit.
    assert_eq!(balance_of(env, ledger_id, user), 0u128);

    // Make the first deposit to the user and check the result.
    let deposit_res = deposit(env, depositor_id, user, 1_000_000_000);
    assert_eq!(deposit_res.txid, Nat::from(0));
    assert_eq!(deposit_res.balance, Nat::from(1_000_000_000));

    // Check that the right amount of tokens have been minted
    assert_eq!(total_supply(env, ledger_id), 1_000_000_000);

    // Check that the user has the right balance.
    assert_eq!(balance_of(env, ledger_id, user), 1_000_000_000);

    // Make another deposit to the user and check the result.
    let deposit_res = deposit(env, depositor_id, user, 500_000_000);
    assert_eq!(deposit_res.txid, Nat::from(1));
    assert_eq!(deposit_res.balance, Nat::from(1_500_000_000));

    // Check that the right amount of tokens have been minted
    assert_eq!(total_supply(env, ledger_id), 1_500_000_000);

    // Check that the user has the right balance after both deposits.
    assert_eq!(balance_of(env, ledger_id, user), 1_500_000_000);
}

#[test]
#[should_panic]
fn test_deposit_amount_below_fee() {
    let env = &new_state_machine();
    let ledger_id = install_ledger(env);
    let depositor_id = install_depositor(env, ledger_id);
    let user = Account {
        owner: Principal::from_slice(&[1]),
        subaccount: None,
    };

    // Attempt to deposit fewer than [config::FEE] cycles. This call should panic.
    let _deposit_result = deposit(env, depositor_id, user, config::FEE - 1);
}

#[test]
fn test_send_flow() {
    // TODO(SDK-1145): Add re-entrancy test

    let env = &new_state_machine();
    let ledger_id = install_ledger(env);
    let depositor_id = install_depositor(env, ledger_id);
    let user_main_account = Account {
        owner: Principal::from_slice(&[1]),
        subaccount: None,
    };
    let user_subaccount_1 = Account {
        owner: Principal::from_slice(&[1]),
        subaccount: Some([1; 32]),
    };
    let user_subaccount_2 = Account {
        owner: Principal::from_slice(&[1]),
        subaccount: Some([2; 32]),
    };
    let user_subaccount_3 = Account {
        owner: Principal::from_slice(&[1]),
        subaccount: Some([3; 32]),
    };
    let user_subaccount_4 = Account {
        owner: Principal::from_slice(&[1]),
        subaccount: Some([4; 32]),
    };
    let send_receiver = env.create_canister(None);

    // make deposits to the user and check the result
    let deposit_res = deposit(env, depositor_id, user_main_account, 1_000_000_000);
    assert_eq!(deposit_res.txid, 0);
    assert_eq!(deposit_res.balance, 1_000_000_000);
    deposit(env, depositor_id, user_subaccount_1, 1_000_000_000);
    deposit(env, depositor_id, user_subaccount_2, 1_000_000_000);
    deposit(env, depositor_id, user_subaccount_3, 1_000_000_000);
    deposit(env, depositor_id, user_subaccount_4, 1_000_000_000);
    let mut expected_total_supply = 5_000_000_000;
    assert_eq!(total_supply(env, ledger_id), expected_total_supply);

    // send cycles from main account
    let send_receiver_balance = env.cycle_balance(send_receiver);
    let send_amount = 500_000_000_u128;
    let _send_idx = send(
        env,
        ledger_id,
        user_main_account,
        SendArgs {
            from_subaccount: None,
            to: send_receiver,
            created_at_time: None,
            amount: Nat::from(send_amount),
        },
    )
    .unwrap();
    assert_eq!(
        send_receiver_balance + send_amount,
        env.cycle_balance(send_receiver)
    );
    assert_eq!(
        balance_of(env, ledger_id, user_main_account),
        1_000_000_000 - send_amount - FEE
    );
    expected_total_supply -= send_amount + FEE;
    assert_eq!(total_supply(env, ledger_id), expected_total_supply);

    // send cycles from subaccount
    let send_receiver_balance = env.cycle_balance(send_receiver);
    let send_amount = 100_000_000_u128;
    let _send_idx = send(
        env,
        ledger_id,
        user_subaccount_1,
        SendArgs {
            from_subaccount: Some(*user_subaccount_1.effective_subaccount()),
            to: send_receiver,
            created_at_time: None,
            amount: Nat::from(send_amount),
        },
    )
    .unwrap();
    assert_eq!(
        send_receiver_balance + send_amount,
        env.cycle_balance(send_receiver)
    );
    assert_eq!(
        balance_of(env, ledger_id, user_subaccount_1),
        1_000_000_000 - send_amount - FEE
    );
    expected_total_supply -= send_amount + FEE;
    assert_eq!(total_supply(env, ledger_id), expected_total_supply);

    // send cycles from subaccount with created_at_time set
    let now = env
        .time()
        .duration_since(SystemTime::UNIX_EPOCH)
        .unwrap()
        .as_nanos() as u64;
    let send_receiver_balance = env.cycle_balance(send_receiver);
    let send_amount = 300_000_000_u128;
    let _send_idx = send(
        env,
        ledger_id,
        user_subaccount_3,
        SendArgs {
            from_subaccount: Some(*user_subaccount_3.effective_subaccount()),
            to: send_receiver,
            created_at_time: Some(now),
            amount: Nat::from(send_amount),
        },
    )
    .unwrap();
    assert_eq!(
        send_receiver_balance + send_amount,
        env.cycle_balance(send_receiver)
    );
    assert_eq!(
        balance_of(env, ledger_id, user_subaccount_3),
        1_000_000_000 - send_amount - FEE
    );
    expected_total_supply -= send_amount + FEE;
    assert_eq!(total_supply(env, ledger_id), expected_total_supply);
}

#[test]
fn test_send_fails() {
    let env = &new_state_machine();
    let ledger_id = install_ledger(env);
    let depositor_id = install_depositor(env, ledger_id);
    let user = Account {
        owner: Principal::from_slice(&[1]),
        subaccount: None,
    };

    // make the first deposit to the user and check the result
    let deposit_res = deposit(env, depositor_id, user, 1_000_000_000_000);
    assert_eq!(deposit_res.txid, Nat::from(0));
    assert_eq!(deposit_res.balance, 1_000_000_000_000_u128);

    // send more than available
    let balance_before_attempt = balance_of(env, ledger_id, user);
    let send_result = send(
        env,
        ledger_id,
        user,
        SendArgs {
            from_subaccount: None,
            to: depositor_id,
            created_at_time: None,
            amount: Nat::from(u128::MAX),
        },
    )
    .unwrap_err();
    assert!(matches!(
        send_result,
        SendError::InsufficientFunds { balance } if balance == 1_000_000_000_000_u128
    ));
    assert_eq!(balance_before_attempt, balance_of(env, ledger_id, user));
    let mut expected_total_supply = 1_000_000_000_000;
    assert_eq!(total_supply(env, ledger_id), expected_total_supply,);

    // send from empty subaccount
    let send_result = send(
        env,
        ledger_id,
        user,
        SendArgs {
            from_subaccount: Some([5; 32]),
            to: depositor_id,
            created_at_time: None,
            amount: Nat::from(100_000_000_u128),
        },
    )
    .unwrap_err();
    assert!(matches!(
        send_result,
        SendError::InsufficientFunds { balance } if balance == 0
    ));
    assert_eq!(total_supply(env, ledger_id), expected_total_supply,);

    // send cycles to user instead of canister
    let balance_before_attempt = balance_of(env, ledger_id, user);
    let self_authenticating_principal = candid::Principal::from_text(
        "luwgt-ouvkc-k5rx5-xcqkq-jx5hm-r2rj2-ymqjc-pjvhb-kij4p-n4vms-gqe",
    )
    .unwrap();
    let send_result = send(
        env,
        ledger_id,
        user,
        SendArgs {
            from_subaccount: None,
            to: self_authenticating_principal,
            created_at_time: None,
            amount: Nat::from(500_000_000_u128),
        },
    )
    .unwrap_err();
    assert!(matches!(
        send_result,
        SendError::InvalidReceiver { receiver } if receiver == self_authenticating_principal
    ));
    assert_eq!(balance_before_attempt, balance_of(env, ledger_id, user));
    assert_eq!(total_supply(env, ledger_id), expected_total_supply,);

    // send cycles to deleted canister
    let balance_before_attempt = balance_of(env, ledger_id, user);
    let deleted_canister = env.create_canister(None);
    env.stop_canister(deleted_canister, None).unwrap();
    env.delete_canister(deleted_canister, None).unwrap();
    let send_result = send(
        env,
        ledger_id,
        user,
        SendArgs {
            from_subaccount: None,
            to: deleted_canister,
            created_at_time: None,
            amount: Nat::from(500_000_000_u128),
        },
    )
    .unwrap_err();
    assert!(matches!(
        send_result,
        SendError::FailedToSend {
            rejection_code: RejectionCode::DestinationInvalid,
            ..
        }
    ));
    assert_eq!(
        balance_before_attempt - FEE,
        balance_of(env, ledger_id, user)
    );
    expected_total_supply -= FEE;
    assert_eq!(total_supply(env, ledger_id), expected_total_supply,);

    // user keeps the cycles if they don't have enough balance to pay the fee
    let user_2 = Account {
        owner: Principal::from_slice(&[2]),
        subaccount: None,
    };
    deposit(env, depositor_id, user_2, FEE + 1);
    send(
        env,
        ledger_id,
        user_2,
        SendArgs {
            from_subaccount: None,
            to: depositor_id,
            created_at_time: None,
            amount: Nat::from(u128::MAX),
        },
    )
    .unwrap_err();
    assert_eq!(FEE + 1, balance_of(env, ledger_id, user_2));
    send(
        env,
        ledger_id,
        user_2,
        SendArgs {
            from_subaccount: None,
            to: depositor_id,
            created_at_time: None,
            amount: Nat::from(u128::MAX),
        },
    )
    .unwrap_err();
    assert_eq!(FEE + 1, balance_of(env, ledger_id, user_2));

    // test send deduplication
    deposit(env, depositor_id, user_2, FEE * 3);
    let created_at_time = env.time().duration_since(UNIX_EPOCH).unwrap().as_nanos() as u64;
    let args = SendArgs {
        from_subaccount: None,
        to: depositor_id,
        created_at_time: Some(created_at_time),
        amount: Nat::from(FEE),
    };
    let duplicate_of = send(env, ledger_id, user_2, args.clone()).unwrap();
    // the same send should fail because created_at_time is set and the args are the same
    assert_eq!(
        send(env, ledger_id, user_2, args),
        Err(SendError::Duplicate { duplicate_of })
    );
}

fn system_time_to_nanos(t: SystemTime) -> u64 {
    t.duration_since(SystemTime::UNIX_EPOCH).unwrap().as_nanos() as u64
}

#[test]
fn test_approve_max_allowance_size() {
    let env = &new_state_machine();
    let ledger_id = install_ledger(env);
    let depositor_id = install_depositor(env, ledger_id);
    let from = Account {
        owner: Principal::from_slice(&[0]),
        subaccount: None,
    };
    let spender = Account {
        owner: Principal::from_slice(&[1]),
        subaccount: None,
    };

    // Deposit funds
    assert_eq!(
        deposit(env, depositor_id, from, 1_000_000_000).balance,
        1_000_000_000
    );

    // Largest possible allowance in terms of size in bytes - max amount and expiration
    let block_index = approve(
        env,
        ledger_id,
        from,
        spender,
        u128::MAX,
        None,
        Some(u64::MAX),
    )
    .expect("approve failed");
    assert_eq!(block_index, 1);
    let allowance = get_allowance(env, ledger_id, from, spender);
    assert_eq!(allowance.allowance, Nat::from(u128::MAX));
    assert_eq!(allowance.expires_at, Some(u64::MAX));
    assert_eq!(
        balance_of(env, ledger_id, from),
        Nat::from(1_000_000_000 - FEE)
    );
}

#[test]
fn test_approve_self() {
    let env = &new_state_machine();
    let ledger_id = install_ledger(env);
    let depositor_id = install_depositor(env, ledger_id);
    let from = Account {
        owner: Principal::from_slice(&[0]),
        subaccount: None,
    };

    // Deposit funds
    assert_eq!(
        deposit(env, depositor_id, from, 1_000_000_000).balance,
        1_000_000_000
    );

    let args = ApproveArgs {
        from_subaccount: None,
        spender: from,
        amount: Nat::from(100),
        expected_allowance: None,
        expires_at: None,
        fee: Some(Nat::from(FEE)),
        memo: None,
        created_at_time: None,
    };
    let err = env
        .update_call(
            ledger_id,
            from.owner,
            "icrc2_approve",
            Encode!(&args).unwrap(),
        )
        .unwrap_err();
    assert_eq!(err.code, ErrorCode::CanisterCalledTrap);
    assert!(err.description.ends_with("self approval is not allowed"));
    assert_eq!(balance_of(env, ledger_id, from), 1_000_000_000);
    assert_eq!(total_supply(env, ledger_id), 1_000_000_000);
}

#[test]
fn test_approve_cap() {
    let env = &new_state_machine();
    let ledger_id = install_ledger(env);
    let depositor_id = install_depositor(env, ledger_id);
    let from = Account {
        owner: Principal::from_slice(&[0]),
        subaccount: None,
    };
    let spender = Account {
        owner: Principal::from_slice(&[1]),
        subaccount: None,
    };

    // Deposit funds
    assert_eq!(
        deposit(env, depositor_id, from, 1_000_000_000).balance,
        1_000_000_000
    );

    // Approve amount capped at u128::MAX
    let args = ApproveArgs {
        from_subaccount: None,
        spender,
        amount: Nat::from(
            BigUint::parse_bytes(b"1000000000000000000000000000000000000000", 10).unwrap(),
        ),
        expected_allowance: None,
        expires_at: None,
        fee: Some(Nat::from(FEE)),
        memo: None,
        created_at_time: None,
    };
    env.update_call(
        ledger_id,
        from.owner,
        "icrc2_approve",
        Encode!(&args).unwrap(),
    )
    .unwrap();
    let allowance = get_allowance(env, ledger_id, from, spender);
    assert_eq!(allowance.allowance, Nat::from(u128::MAX));
    assert_eq!(allowance.expires_at, None);
    assert_eq!(
        balance_of(env, ledger_id, from),
        Nat::from(1_000_000_000 - FEE)
    );
}

#[test]
fn test_approval_expiring() {
    let env = &new_state_machine();
    let ledger_id = install_ledger(env);
    let depositor_id = install_depositor(env, ledger_id);
    let from = Account {
        owner: Principal::from_slice(&[0]),
        subaccount: None,
    };
    let spender1 = Account {
        owner: Principal::from_slice(&[1]),
        subaccount: None,
    };
    let spender2 = Account {
        owner: Principal::from_slice(&[2]),
        subaccount: None,
    };
    let spender3 = Account {
        owner: Principal::from_slice(&[3]),
        subaccount: None,
    };

    // Deposit funds
    assert_eq!(
        deposit(env, depositor_id, from, 1_000_000_000).balance,
        1_000_000_000
    );

    // First approval expiring 1 hour from now.
    let expiration = system_time_to_nanos(env.time()) + Duration::from_secs(3600).as_nanos() as u64;
    let block_index = approve(
        env,
        ledger_id,
        from,
        spender1,
        100_000_000_u128,
        None,
        Some(expiration),
    )
    .expect("approve failed");
    assert_eq!(block_index, 1);
    let allowance = get_allowance(env, ledger_id, from, spender1);
    assert_eq!(allowance.allowance, Nat::from(100_000_000_u128));
    assert_eq!(allowance.expires_at, Some(expiration));

    // Second approval expiring 3 hour from now.
    let expiration_3h =
        system_time_to_nanos(env.time()) + Duration::from_secs(3 * 3600).as_nanos() as u64;
    let block_index = approve(
        env,
        ledger_id,
        from,
        spender2,
        200_000_000_u128,
        None,
        Some(expiration_3h),
    )
    .expect("approve failed");
    assert_eq!(block_index, 2);
    let allowance = get_allowance(env, ledger_id, from, spender2);
    assert_eq!(allowance.allowance, Nat::from(200_000_000_u128));
    assert_eq!(allowance.expires_at, Some(expiration_3h));

    // Test expired approval pruning, advance time 2 hours.
    env.advance_time(Duration::from_secs(2 * 3600));
    env.tick();

    // Add additional approval to trigger expired approval pruning
    approve(
        env,
        ledger_id,
        from,
        spender3,
        300_000_000_u128,
        None,
        Some(expiration_3h),
    )
    .expect("approve failed");
    let allowance = get_allowance(env, ledger_id, from, spender3);
    assert_eq!(allowance.allowance, Nat::from(300_000_000_u128));
    assert_eq!(allowance.expires_at, Some(expiration_3h));

    let allowance = get_allowance(env, ledger_id, from, spender1);
    assert_eq!(allowance.allowance, Nat::from(0));
    assert_eq!(allowance.expires_at, None);
    let allowance = get_allowance(env, ledger_id, from, spender2);
    assert_eq!(allowance.allowance, Nat::from(200_000_000_u128));
    assert_eq!(allowance.expires_at, Some(expiration_3h));
}

#[test]
fn test_basic_transfer() {
    let env = &new_state_machine();
    let ledger_id = install_ledger(env);
    let depositor_id = install_depositor(env, ledger_id);
    let user1 = Account {
        owner: Principal::from_slice(&[1]),
        subaccount: None,
    };
    let user2: Account = Account {
        owner: Principal::from_slice(&[2]),
        subaccount: None,
    };
    let deposit_amount = 1_000_000_000;
    deposit(env, depositor_id, user1, deposit_amount);
    let fee = fee(env, ledger_id);
    let mut expected_total_supply = deposit_amount;

    let transfer_amount = Nat::from(100_000);
    transfer(
        env,
        ledger_id,
        user1.owner,
        TransferArgs {
            from_subaccount: None,
            to: user2,
            fee: None,
            created_at_time: None,
            memo: None,
            amount: transfer_amount.clone(),
        },
    )
    .unwrap();

    assert_eq!(balance_of(env, ledger_id, user2), transfer_amount.clone());
    assert_eq!(
        balance_of(env, ledger_id, user1),
        Nat::from(deposit_amount) - fee.clone() - transfer_amount.clone()
    );
    expected_total_supply -= fee.0.to_u128().unwrap();
    assert_eq!(total_supply(env, ledger_id), expected_total_supply);

    // Should not be able to send back the full amount as the user2 cannot pay the fee
    assert_eq!(
        TransferError::InsufficientFunds {
            balance: transfer_amount.clone()
        },
        transfer(
            env,
            ledger_id,
            user2.owner,
            TransferArgs {
                from_subaccount: None,
                to: user2,
                fee: None,
                created_at_time: None,
                memo: None,
                amount: transfer_amount.clone(),
            },
        )
        .unwrap_err()
    );
    assert_eq!(total_supply(env, ledger_id), expected_total_supply);

    // Should not be able to set a fee that is incorrect
    assert_eq!(
        TransferError::BadFee {
            expected_fee: fee.clone()
        },
        transfer(
            env,
            ledger_id,
            user1.owner,
            TransferArgs {
                from_subaccount: None,
                to: user1,
                fee: Some(Nat::from(0)),
                created_at_time: None,
                memo: None,
                amount: transfer_amount.clone(),
            },
        )
        .unwrap_err()
    );

    // Should not be able to transfer from a denied principal
    for owner in [Principal::anonymous(), Principal::management_canister()] {
        transfer(
            env,
            ledger_id,
            owner,
            TransferArgs {
                from_subaccount: None,
                to: user1,
                fee: None,
                created_at_time: None,
                memo: None,
                amount: transfer_amount.clone(),
            },
        )
        .unwrap_err();

        transfer(
            env,
            ledger_id,
            user1.owner,
            TransferArgs {
                from_subaccount: None,
                to: Account::from(owner),
                fee: None,
                created_at_time: None,
                memo: None,
                amount: transfer_amount.clone(),
            },
        )
        .unwrap_err();

        transfer_from(env, ledger_id, user1, user2, Account::from(owner), 0).unwrap_err();
    }
}

#[test]
fn test_deduplication() {
    let env = &new_state_machine();
    let ledger_id = install_ledger(env);
    let depositor_id = install_depositor(env, ledger_id);
    let user1 = Account {
        owner: Principal::from_slice(&[1]),
        subaccount: None,
    };
    let user2: Account = Account {
        owner: Principal::from_slice(&[2]),
        subaccount: None,
    };
    let deposit_amount = 1_000_000_000;
    deposit(env, depositor_id, user1, deposit_amount);
    let transfer_amount = Nat::from(100_000);

    // If created_at_time is not set, the same transaction should be able to be sent multiple times
    transfer(
        env,
        ledger_id,
        user1.owner,
        TransferArgs {
            from_subaccount: None,
            to: user2,
            fee: None,
            created_at_time: None,
            memo: None,
            amount: transfer_amount.clone(),
        },
    )
    .unwrap();

    transfer(
        env,
        ledger_id,
        user1.owner,
        TransferArgs {
            from_subaccount: None,
            to: user2,
            fee: None,
            created_at_time: None,
            memo: None,
            amount: transfer_amount.clone(),
        },
    )
    .unwrap();

    // Should not be able commit a transaction that was created in the future
    let mut now = env
        .time()
        .duration_since(SystemTime::UNIX_EPOCH)
        .unwrap()
        .as_nanos() as u64;
    assert_eq!(
        TransferError::CreatedInFuture { ledger_time: now },
        transfer(
            env,
            ledger_id,
            user1.owner,
            TransferArgs {
                from_subaccount: None,
                to: user1,
                fee: None,
                created_at_time: Some(u64::MAX),
                memo: None,
                amount: transfer_amount.clone(),
            },
        )
        .unwrap_err()
    );

    // Should be able to make a transfer when created_at_time is valid
    let tx: Nat = transfer(
        env,
        ledger_id,
        user1.owner,
        TransferArgs {
            from_subaccount: None,
            to: user2,
            fee: None,
            created_at_time: Some(now),
            memo: None,
            amount: transfer_amount.clone(),
        },
    )
    .unwrap();

    // Should not be able send the same transfer twice if created_at_time is set
    assert_eq!(
        TransferError::Duplicate { duplicate_of: tx },
        transfer(
            env,
            ledger_id,
            user1.owner,
            TransferArgs {
                from_subaccount: None,
                to: user2,
                fee: None,
                created_at_time: Some(now),
                memo: None,
                amount: transfer_amount.clone(),
            },
        )
        .unwrap_err()
    );

    // Setting a different memo field should result in no deduplication
    transfer(
        env,
        ledger_id,
        user1.owner,
        TransferArgs {
            from_subaccount: None,
            to: user2,
            fee: None,
            created_at_time: Some(now),
            memo: Some(Memo(ByteBuf::from(b"1234".to_vec()))),
            amount: transfer_amount.clone(),
        },
    )
    .unwrap();

    // Advance time so that the deduplication window is shifted
    env.advance_time(Duration::from_secs(1));
    now = env
        .time()
        .duration_since(SystemTime::UNIX_EPOCH)
        .unwrap()
        .as_nanos() as u64;

    // Now the transfer which was deduplicated previously should be ok
    transfer(
        env,
        ledger_id,
        user1.owner,
        TransferArgs {
            from_subaccount: None,
            to: user2,
            fee: None,
            created_at_time: Some(now),
            memo: None,
            amount: transfer_amount.clone(),
        },
    )
    .unwrap();
}

#[test]
fn test_pruning_transactions() {
    let env = &new_state_machine();
    let ledger_id = install_ledger(env);
    let depositor_id = install_depositor(env, ledger_id);
    let user1 = Account {
        owner: Principal::from_slice(&[1]),
        subaccount: None,
    };
    let user2 = Account {
        owner: Principal::from_slice(&[2]),
        subaccount: None,
    };
    let transfer_amount = Nat::from(100_000);

    let check_tx_hashes = |length: u64, first_block: u64, last_block: u64| {
        let tx_hashes = transaction_hashes(env, ledger_id);
        let mut idxs: Vec<&u64> = tx_hashes.values().collect::<Vec<&u64>>();
        idxs.sort();
        assert_eq!(idxs.len() as u64, length);
        assert_eq!(*idxs[0], first_block);
        assert_eq!(*idxs[idxs.len() - 1], last_block);
    };
    let check_tx_timestamps =
        |length: u64, first_timestamp: (u64, u64), last_timestamp: (u64, u64)| {
            let tx_timestamps = transaction_timestamps(env, ledger_id);
            assert_eq!(
                tx_timestamps.first_key_value().unwrap(),
                (&first_timestamp, &())
            );
            assert_eq!(
                tx_timestamps.last_key_value().unwrap(),
                (&last_timestamp, &())
            );
            assert_eq!(tx_timestamps.len() as u64, length);
        };

    let tx_hashes = transaction_hashes(env, ledger_id);
    // There have not been any transactions. The transaction hashes log should be empty
    assert!(tx_hashes.is_empty());

    let deposit_amount = 100_000_000_000;
    deposit(env, depositor_id, user1, deposit_amount);

    // A deposit does not have a `created_at_time` argument and is therefore not recorded
    let tx_hashes = transaction_hashes(env, ledger_id);
    assert!(tx_hashes.is_empty());

    // Create a transfer where `created_at_time` is not set
    transfer(
        env,
        ledger_id,
        user1.owner,
        TransferArgs {
            from_subaccount: None,
            to: user2,
            fee: None,
            created_at_time: None,
            memo: None,
            amount: transfer_amount.clone(),
        },
    )
    .unwrap();

    // There should not be an entry for deduplication
    let tx_hashes = transaction_hashes(env, ledger_id);
    assert!(tx_hashes.is_empty());

    let time = env
        .time()
        .duration_since(SystemTime::UNIX_EPOCH)
        .unwrap()
        .as_nanos() as u64;
    // Create a transfer with `created_at_time` set
    let transfer_idx_2 = transfer(
        env,
        ledger_id,
        user1.owner,
        TransferArgs {
            from_subaccount: None,
            to: user2,
            fee: None,
            created_at_time: Some(time),
            memo: None,
            amount: transfer_amount.clone(),
        },
    )
    .unwrap()
    .0
    .to_u64()
    .unwrap();

    // There should be one transaction appearing in the transaction queue for deduplication
    check_tx_hashes(1, transfer_idx_2, transfer_idx_2);
    check_tx_timestamps(1, (time, transfer_idx_2), (time, transfer_idx_2));

    // Create another transaction with the same timestamp but a different hash
    let transfer_idx_3 = transfer(
        env,
        ledger_id,
        user1.owner,
        TransferArgs {
            from_subaccount: None,
            to: user2,
            fee: None,
            created_at_time: Some(time),
            memo: Some(Memo(ByteBuf::from(b"1234".to_vec()))),
            amount: transfer_amount.clone(),
        },
    )
    .unwrap()
    .0
    .to_u64()
    .unwrap();
    // There are now two different tx hashes in 2 different transactions
    check_tx_hashes(2, transfer_idx_2, transfer_idx_3);
    check_tx_timestamps(2, (time, transfer_idx_2), (time, transfer_idx_3));

    // Advance time to move the Transaction window
    env.advance_time(Duration::from_nanos(
        config::TRANSACTION_WINDOW.as_nanos() as u64
            + config::PERMITTED_DRIFT.as_nanos() as u64 * 2,
    ));
    env.tick();
    let time = env
        .time()
        .duration_since(SystemTime::UNIX_EPOCH)
        .unwrap()
        .as_nanos() as u64;
    // Create another transaction to trigger pruning
    let transfer_idx_4 = transfer(
        env,
        ledger_id,
        user1.owner,
        TransferArgs {
            from_subaccount: None,
            to: user2,
            fee: None,
            created_at_time: Some(time),
            memo: None,
            amount: transfer_amount.clone(),
        },
    )
    .unwrap()
    .0
    .to_u64()
    .unwrap();
    // Transfers 2 and 3 should be removed leaving only one transfer left
    check_tx_hashes(1, transfer_idx_4, transfer_idx_4);
    check_tx_timestamps(1, (time, transfer_idx_4), (time, transfer_idx_4));
}

#[test]
fn test_total_supply_after_upgrade() {
    let env = &new_state_machine();
    let ledger_id = install_ledger(env);
    let depositor_id = install_depositor(env, ledger_id);
    let user1 = Account::from(Principal::from_slice(&[1]));
    let user2 = Account::from(Principal::from_slice(&[2]));

    deposit(env, depositor_id, user1, 2_000_000_000);
    deposit(env, depositor_id, user2, 3_000_000_000);
    let fee = fee(env, ledger_id);
    transfer(
        env,
        ledger_id,
        user1.owner,
        TransferArgs {
            from_subaccount: None,
            to: user2,
            fee: None,
            created_at_time: None,
            memo: None,
            amount: Nat::from(1_000_000_000),
        },
    )
    .unwrap();
    send(
        env,
        ledger_id,
        user2,
        SendArgs {
            from_subaccount: None,
            to: depositor_id,
            created_at_time: None,
            amount: Nat::from(1_000_000_000),
        },
    )
    .unwrap();

    // total_supply should be 5m - 1m sent back to the depositor - twice the fee for transfer and send
    let expected_total_supply = 5_000_000_000 - 1_000_000_000 - 2 * fee.0.to_u128().unwrap();
    assert_eq!(total_supply(env, ledger_id), expected_total_supply);
    let upgrade_args = Encode!(&None::<LedgerArgs>).unwrap();
    env.upgrade_canister(ledger_id, get_wasm("cycles-ledger"), upgrade_args, None)
        .unwrap();
    assert_eq!(total_supply(env, ledger_id), expected_total_supply);
}

// Validate that the given [response_certificate], [last_block_index], and [last_block_hash]
// match the certified data from the ledger
#[track_caller]
fn validate_certificate(
    env: &StateMachine,
    ledger_id: Principal,
    last_block_index: u64,
    last_block_hash: Hash,
) {
    let DataCertificate {
        certificate,
        hash_tree,
    } = get_tip_certificate(env, ledger_id);
    let certificate = Certificate::from_cbor(certificate.as_slice()).unwrap();
    assert_matches!(
        certificate.verify(ledger_id.as_slice(), &env.root_key()),
        Ok(_)
    );

    let certified_data_path: [&[u8]; 3] = [
        "canister".as_bytes(),
        ledger_id.as_slice(),
        "certified_data".as_bytes(),
    ];

    let certified_data_hash = match certificate.tree.lookup_path(&certified_data_path) {
        LookupResult::Found(v) => v,
        _ => panic!("Unable to find the certificate_data_hash for the ledger canister in the hash_tree (hash_tree: {:?}, path: {:?})", certificate.tree, certified_data_path),
    };

    let hash_tree: HashTree = serde_cbor::de::from_slice(hash_tree.as_slice())
        .expect("Unable to deserialize CBOR encoded hash_tree");

    assert_eq!(certified_data_hash, hash_tree.digest());

    let expected_last_block_hash = match hash_tree.lookup_subtree([b"last_block_hash"]) {
        SubtreeLookupResult::Found(tree) => match tree.as_ref() {
            HashTreeNode::Leaf(last_block_hash) => last_block_hash.clone(),
            _ => panic!("last_block_hash value in the hash_tree should be a leaf"),
        },
        _ => panic!("last_block_hash not found in the response hash_tree"),
    };
    assert_eq!(last_block_hash.to_vec(), expected_last_block_hash);

    let expected_last_block_index = match hash_tree.lookup_subtree([b"last_block_index"]) {
        SubtreeLookupResult::Found(tree) => match tree.as_ref() {
            HashTreeNode::Leaf(last_block_index_bytes) => {
                u64::from_be_bytes(last_block_index_bytes.clone().try_into().unwrap())
            }
            _ => panic!("last_block_index value in the hash_tree should be a Leaf"),
        },
        _ => panic!("last_block_hash not found in the response hash_tree"),
    };
    assert_eq!(last_block_index, expected_last_block_index);
}

#[test]
fn test_icrc3_get_transactions() {
    // Utility to extract all IDs and the corresponding transactions from the given [GetTransactionsResult].
    let get_txs = |res: &GetTransactionsResult| -> Vec<(u64, Block)> {
        res.transactions
            .iter()
            .map(|tx| {
                let tx_id = tx.id.0.to_u64().unwrap();
                let tx_decoded = Block::from_value(tx.transaction.clone()).unwrap_or_else(|e| {
                    panic!(
                        "Unable to decode block at index:{} value:{:?} : {}",
                        tx_id, tx.transaction, e
                    )
                });
                (tx_id, tx_decoded)
            })
            .collect()
    };

    let env = &new_state_machine();
    let ledger_id = install_ledger(env);

    let txs = get_raw_transactions(env, ledger_id, vec![(0, 10)]);
    assert_eq!(txs.log_length, 0);
    assert_eq!(txs.archived_transactions.len(), 0);
    assert_eq!(get_txs(&txs), vec![]);

    let depositor_id = install_depositor(env, ledger_id);
    let user1 = Account::from(Principal::from_slice(&[1]));
    let user2 = Account::from(Principal::from_slice(&[2]));
    let user3 = Account::from(Principal::from_slice(&[3]));

    // add the first mint block
    deposit(env, depositor_id, user1, 5_000_000_000);

    let txs = get_raw_transactions(env, ledger_id, vec![(0, 10)]);
    assert_eq!(txs.log_length, 1);
    assert_eq!(txs.archived_transactions.len(), 0);
    let mut block0 = block(
        Mint {
            to: user1,
            amount: 5_000_000_000,
        },
        None,
        None,
        None,
    );
    let actual_txs = get_txs(&txs);
    let expected_txs = vec![(0, block0.clone())];
    assert_blocks_eq_except_ts(&actual_txs, &expected_txs);
    // Replace the dummy timestamp in the crafted block with the real one,
    // i.e., the timestamp the ledger wrote in the real block. This is required
    // so that we can use the hash of the block as the parent hash.
    block0.timestamp = actual_txs[0].1.timestamp;
    validate_certificate(env, ledger_id, 0, block0.hash().unwrap());

    // add a second mint block
    deposit(env, depositor_id, user2, 3_000_000_000);

    let txs = get_raw_transactions(env, ledger_id, vec![(0, 10)]);
    assert_eq!(txs.log_length, 2);
    assert_eq!(txs.archived_transactions.len(), 0);
    let mut block1 = block(
        Mint {
            to: user2,
            amount: 3_000_000_000,
        },
        None,
        None,
        Some(block0.hash().unwrap()),
    );
    let actual_txs = get_txs(&txs);
    let expected_txs = vec![(0, block0.clone()), (1, block1.clone())];
    assert_blocks_eq_except_ts(&actual_txs, &expected_txs);
    // Replace the dummy timestamp in the crafted block with the real one,
    // i.e., the timestamp the ledger wrote in the real block. This is required
    // so that we can use the hash of the block as the parent hash.
    block1.timestamp = actual_txs[1].1.timestamp;
    validate_certificate(env, ledger_id, 1, block1.hash().unwrap());

    // check retrieving a subset of the transactions
    let txs = get_raw_transactions(env, ledger_id, vec![(0, 1)]);
    assert_eq!(txs.log_length, 2);
    assert_eq!(txs.archived_transactions.len(), 0);
    let actual_txs = get_txs(&txs);
    let expected_txs = vec![(0, block0.clone())];
    assert_blocks_eq_except_ts(&actual_txs, &expected_txs);

    // add a burn block
    send(
        env,
        ledger_id,
        user2,
        SendArgs {
            from_subaccount: None,
            to: depositor_id,
            created_at_time: None,
            amount: Nat::from(2_000_000_000),
        },
    )
    .expect("Send failed");

    let txs = get_raw_transactions(env, ledger_id, vec![(0, 10)]);
    assert_eq!(txs.log_length, 3);
    assert_eq!(txs.archived_transactions.len(), 0);
    let send_memo = encode_send_memo(&depositor_id);
    let mut block2 = block(
        Burn {
            from: user2,
            amount: 2_000_000_000,
        },
        None,
        Some(send_memo),
        Some(block1.hash().unwrap()),
    );
    let actual_txs = get_txs(&txs);
    let expected_txs = vec![
        (0, block0.clone()),
        (1, block1.clone()),
        (2, block2.clone()),
    ];
    assert_blocks_eq_except_ts(&actual_txs, &expected_txs);
    // Replace the dummy timestamp in the crafted block with the real one,
    // i.e., the timestamp the ledger wrote in the real block. This is required
    // so that we can use the hash of the block as the parent hash.
    block2.timestamp = actual_txs[2].1.timestamp;
    validate_certificate(env, ledger_id, 2, block2.hash().unwrap());

    // add a couple of blocks
    transfer(
        env,
        ledger_id,
        user1.owner,
        TransferArgs {
            from_subaccount: None,
            to: user2,
            fee: None,
            created_at_time: None,
            memo: None,
            amount: Nat::from(1_000_000_000),
        },
    )
    .expect("Transfer failed");
    approve(
        env,
        ledger_id,
        /*from:*/ user1,
        /*spender:*/ user2,
        /*amount:*/ 1_000_000_000 + FEE,
        /*expected_allowance:*/ Some(0),
        /*expires_at:*/ None,
    )
    .expect("Approve failed");
    transfer_from(
        env,
        ledger_id,
        /*from:*/ user1,
        /*to:*/ user3,
        /*spender:*/ user2,
        /*amount:*/ 1_000_000_000,
    )
    .expect("Transfer from failed");

    let txs = get_raw_transactions(env, ledger_id, vec![(0, 10)]);
    assert_eq!(txs.log_length, 6);
    assert_eq!(txs.archived_transactions.len(), 0);
    let actual_txs = get_txs(&txs);
    let block3 = block(
        Transfer {
            from: user1,
            to: user2,
            spender: None,
            amount: 1_000_000_000,
            fee: None,
        },
        None,
        None,
        Some(block2.hash().unwrap()),
    );
    let block4 = block(
        Approve {
            from: user1,
            spender: user2,
            amount: 1_000_000_000 + FEE,
            expected_allowance: Some(0),
            expires_at: None,
            fee: Some(FEE),
        },
        None,
        None,
        Some(actual_txs[3].1.hash().unwrap()),
    );
    let mut block5 = block(
        Transfer {
            from: user1,
            to: user3,
            spender: Some(user2),
            amount: 1_000_000_000,
            fee: Some(FEE),
        },
        None,
        None,
        Some(actual_txs[4].1.hash().unwrap()),
    );
    let expected_txs = vec![
        (0, block0.clone()),
        (1, block1.clone()),
        (2, block2.clone()),
        (3, block3.clone()),
        (4, block4.clone()),
        (5, block5.clone()),
    ];
    assert_blocks_eq_except_ts(&actual_txs, &expected_txs);
    // Replace the dummy timestamp in the crafted block with the real one,
    // i.e., the timestamp the ledger wrote in the real block. This is required
    // so that we can use the hash of the block as the parent hash.
    block5.timestamp = actual_txs[5].1.timestamp;
    validate_certificate(env, ledger_id, 5, block5.hash().unwrap());
}

// Checks two lists of blocks are the same.
// Skips the timestamp check because timestamps are set by the ledger.
#[track_caller]
fn assert_blocks_eq_except_ts(left: &[(u64, Block)], right: &[(u64, Block)]) {
    assert_eq!(
        left.len(),
        right.len(),
        "The block lists have different sizes!"
    );
    for i in 0..left.len() {
        assert_eq!(
            left[i].0, right[i].0,
            "Blocks at position {} have different indices",
            i
        );
        assert_eq!(
            left[i].1.transaction, right[i].1.transaction,
            "Blocks at position {} have different transactions",
            i
        );
        assert_eq!(
            left[i].1.phash, right[i].1.phash,
            "Blocks at position {} have different parent hashes",
            i
        );
        assert_eq!(
            left[i].1.effective_fee, right[i].1.effective_fee,
            "Blocks at position {} have different effective fees",
            i
        );
    }
}

// Creates a block out of the given operation and metadata with `timestamp` set to [u64::MAX ] and `effective_fee`
// based on the operation.
fn block(
    operation: Operation,
    created_at_time: Option<u64>,
    memo: Option<Memo>,
    phash: Option<[u8; 32]>,
) -> Block {
    let effective_fee = match operation {
        Burn { .. } => Some(FEE),
        Mint { .. } => Some(0),
        Transfer { fee, .. } => {
            if fee.is_none() {
                Some(FEE)
            } else {
                None
            }
        }
        Approve { fee, .. } => {
            if fee.is_none() {
                Some(FEE)
            } else {
                None
            }
        }
    };
    Block {
        transaction: Transaction {
            operation,
            created_at_time,
            memo,
        },
        timestamp: u64::MIN,
        phash,
        effective_fee,
    }
}

#[test]
fn test_get_transactions_max_length() {
    // Check that the ledger doesn't return more blocks
    // than configured. We set the max number of transactions
    // per request to 2 instead of the default because
    // it's much faster to test.

    let env = new_state_machine();
    let max_transactions_per_request = 2;
    let ledger_id = install_ledger_with_conf(
        &env,
        LedgerConfig {
            max_transactions_per_request,
            index_id: None,
        },
    );
    let depositor_id = install_depositor(&env, ledger_id);

    let user = Account::from(Principal::from_slice(&[10]));
    let _ = deposit(&env, depositor_id, user, 1_000_000_000);
    let _ = deposit(&env, depositor_id, user, 2_000_000_000);
    let _ = deposit(&env, depositor_id, user, 3_000_000_000);
    let _ = deposit(&env, depositor_id, user, 4_000_000_000);
    let _ = deposit(&env, depositor_id, user, 5_000_000_000);

    let res = get_raw_transactions(&env, ledger_id, vec![(0, u64::MAX)]);
    assert_eq!(max_transactions_per_request, res.transactions.len() as u64);

    let res = get_raw_transactions(&env, ledger_id, vec![(3, u64::MAX)]);
    assert_eq!(max_transactions_per_request, res.transactions.len() as u64);

    let res = get_raw_transactions(&env, ledger_id, vec![(0, u64::MAX), (2, u64::MAX)]);
    assert_eq!(max_transactions_per_request, res.transactions.len() as u64);
}

#[test]
fn test_set_max_transactions_per_request_in_upgrade() {
    let env = new_state_machine();
    let ledger_id = install_ledger_with_conf(&env, LedgerConfig::default());
    let depositor_id = install_depositor(&env, ledger_id);

    let user = Account::from(Principal::from_slice(&[10]));
    let _ = deposit(&env, depositor_id, user, 1_000_000_000);
    let _ = deposit(&env, depositor_id, user, 2_000_000_000);
    let _ = deposit(&env, depositor_id, user, 3_000_000_000);
    let _ = deposit(&env, depositor_id, user, 4_000_000_000);
    let _ = deposit(&env, depositor_id, user, 5_000_000_000);

    let res = get_raw_transactions(&env, ledger_id, vec![(0, u64::MAX)]);
    assert_eq!(5, res.transactions.len() as u64);

    let max_transactions_per_request = 2;
    let arg = Encode!(&Some(LedgerArgs::Upgrade(Some(UpgradeArgs {
        max_transactions_per_request: Some(max_transactions_per_request),
        change_index_id: None,
    }))))
    .unwrap();
    env.upgrade_canister(ledger_id, get_wasm("cycles-ledger"), arg, None)
        .unwrap();

    let res = get_raw_transactions(&env, ledger_id, vec![(0, u64::MAX)]);
    assert_eq!(max_transactions_per_request, res.transactions.len() as u64);

    let res = get_raw_transactions(&env, ledger_id, vec![(3, u64::MAX)]);
    assert_eq!(max_transactions_per_request, res.transactions.len() as u64);

    let res = get_raw_transactions(&env, ledger_id, vec![(0, u64::MAX), (2, u64::MAX)]);
    assert_eq!(max_transactions_per_request, res.transactions.len() as u64);
}

#[test]
fn test_set_index_id_in_init() {
    let env = new_state_machine();
    let index_id = Principal::from_slice(&[111]);
    let config = LedgerConfig {
        index_id: Some(index_id),
        ..Default::default()
    };
    let ledger_id = install_ledger_with_conf(&env, config);
    let metadata = get_metadata(&env, ledger_id);
    assert_eq!(
        metadata
            .iter()
            .find_map(|(k, v)| if k == "dfn:index_id" { Some(v) } else { None }),
        Some(&index_id.as_slice().into()),
    );
}

#[test]
fn test_change_index_id() {
    let env = new_state_machine();
    let ledger_id = install_ledger_with_conf(&env, LedgerConfig::default());
    let metadata = get_metadata(&env, ledger_id);

    // by default there is no index_id set
    assert!(metadata.iter().all(|(k, _)| k != "dfn:index_id"));

    // set the index_id
    let index_id = Principal::from_slice(&[111]);
    let arg = Encode!(&Some(LedgerArgs::Upgrade(Some(UpgradeArgs {
        max_transactions_per_request: None,
        change_index_id: Some(ChangeIndexId::SetTo(index_id)),
    }))))
    .unwrap();
    env.upgrade_canister(ledger_id, get_wasm("cycles-ledger"), arg, None)
        .unwrap();
    let metadata = get_metadata(&env, ledger_id);
    assert_eq!(
        metadata
            .iter()
            .find_map(|(k, v)| if k == "dfn:index_id" { Some(v) } else { None }),
        Some(&index_id.as_slice().into()),
    );

    // unset the index_id
    let arg = Encode!(&Some(LedgerArgs::Upgrade(Some(UpgradeArgs {
        max_transactions_per_request: None,
        change_index_id: Some(ChangeIndexId::Unset),
    }))))
    .unwrap();
    env.upgrade_canister(ledger_id, get_wasm("cycles-ledger"), arg, None)
        .unwrap();
    let metadata = get_metadata(&env, ledger_id);
    assert!(metadata.iter().all(|(k, _)| k != "dfn:index_id"));
}

#[test]
fn test_icrc1_test_suite() {
    let env = new_state_machine();
    let ledger_id = install_ledger(&env);
    let depositor_id = install_depositor(&env, ledger_id);
    let user = Account {
        owner: Principal::from_slice(&[10]),
        subaccount: Some([0; 32]),
    };

    // make the first deposit to the user and check the result
    let deposit_res = deposit(&env, depositor_id, user, 1_000_000_000_000_000);
    assert_eq!(deposit_res.txid, Nat::from(0));
    assert_eq!(deposit_res.balance, 1_000_000_000_000_000_u128);
    assert_eq!(1_000_000_000_000_000, balance_of(&env, ledger_id, user));

    let ledger_env =
        icrc1_test_env_state_machine::SMLedger::new(Arc::new(env), ledger_id, user.owner);
    let tests = icrc1_test_suite::test_suite(ledger_env)
        .now_or_never()
        .unwrap();
    if !icrc1_test_suite::execute_tests(tests)
        .now_or_never()
        .unwrap()
    {
        panic!("The ICRC-1 test suite failed");
    }
}

#[test]
fn test_create_canister() {
    const CREATE_CANISTER_WITH: u128 = 1_000_000_000_000;
    let env = new_state_machine();
    install_cmc(&env);
    let ledger_id = install_ledger(&env);
    let depositor_id = install_depositor(&env, ledger_id);
    let user = Account {
        owner: Principal::from_slice(&[10]),
        subaccount: Some([0; 32]),
    };
    let mut expected_balance = 1_000_000_000_000_000_u128;

    // make the first deposit to the user and check the result
    let deposit_res = deposit(&env, depositor_id, user, expected_balance);
    assert_eq!(deposit_res.txid, Nat::from(0));
    assert_eq!(deposit_res.balance, expected_balance);
    assert_eq!(expected_balance, balance_of(&env, ledger_id, user));

    // successful create
    let canister = create_canister(
        &env,
        ledger_id,
        user,
        CreateCanisterArgs {
            from_subaccount: user.subaccount,
            created_at_time: None,
            amount: CREATE_CANISTER_WITH.into(),
            creation_args: None,
        },
    )
    .unwrap()
    .canister_id;
    expected_balance -= CREATE_CANISTER_WITH + FEE;
    let status = canister_status(&env, canister, user.owner);
    assert_eq!(expected_balance, balance_of(&env, ledger_id, user));
    // no canister creation fee on system subnet (which the StateMachine is by default)
    assert_eq!(CREATE_CANISTER_WITH, status.cycles);
    assert_eq!(vec![user.owner], status.settings.controllers);

    let canister_settings = CanisterSettings {
        controllers: Some(vec![user.owner, Principal::anonymous()]),
        compute_allocation: Some(Nat::from(7)),
        memory_allocation: Some(Nat::from(8)),
        freezing_threshold: Some(Nat::from(9)),
    };
    let CreateCanisterSuccess {
        canister_id,
        block_id,
    } = create_canister(
        &env,
        ledger_id,
        user,
        CreateCanisterArgs {
            from_subaccount: user.subaccount,
            created_at_time: None,
            amount: CREATE_CANISTER_WITH.into(),
            creation_args: Some(CmcCreateCanisterArgs {
                subnet_selection: None,
                settings: Some(canister_settings.clone()),
            }),
        },
    )
    .unwrap();
    expected_balance -= CREATE_CANISTER_WITH + FEE;
    let status = canister_status(&env, canister_id, user.owner);
    assert_eq!(expected_balance, balance_of(&env, ledger_id, user));
    assert_eq!(CREATE_CANISTER_WITH, status.cycles);
    // order is not guaranteed
    assert_eq!(
        HashSet::<Principal>::from_iter(status.settings.controllers.iter().cloned()),
        HashSet::from_iter(canister_settings.controllers.unwrap().iter().cloned())
    );
    assert_eq!(
        status.settings.freezing_threshold,
        canister_settings.freezing_threshold.unwrap()
    );
    assert_eq!(
        status.settings.compute_allocation,
        canister_settings.compute_allocation.unwrap()
    );
    assert_eq!(
        status.settings.memory_allocation,
        canister_settings.memory_allocation.unwrap()
    );
    assert_matches!(
        get_block(&env, ledger_id, block_id).transaction.operation,
        Operation::Burn {
            amount: CREATE_CANISTER_WITH,
            ..
        }
    );

    // reject before `await`
    if let CreateCanisterError::InsufficientFunds { balance } = create_canister(
        &env,
        ledger_id,
        user,
        CreateCanisterArgs {
            from_subaccount: user.subaccount,
            created_at_time: None,
            amount: Nat::from(u128::MAX),
            creation_args: None,
        },
    )
    .unwrap_err()
    {
        assert_eq!(balance, expected_balance);
    } else {
        panic!("wrong error")
    };

    // refund successful
    fail_next_create_canister_with(
        &env,
        cycles_ledger::endpoints::CmcCreateCanisterError::Refunded {
            refund_amount: CREATE_CANISTER_WITH,
            create_error: "Custom error text".to_string(),
        },
    );
    if let CreateCanisterError::FailedToCreate {
        fee_block,
        refund_block,
        error: _,
    } = create_canister(
        &env,
        ledger_id,
        user,
        CreateCanisterArgs {
            from_subaccount: user.subaccount,
            created_at_time: None,
            amount: CREATE_CANISTER_WITH.into(),
            creation_args: None,
        },
    )
    .unwrap_err()
    {
        expected_balance -= FEE;
        assert_matches!(
            get_block(&env, ledger_id, fee_block.unwrap())
                .transaction
                .operation,
            Operation::Burn {
                amount: CREATE_CANISTER_WITH,
                ..
            }
        );
        assert_matches!(
            get_block(&env, ledger_id, refund_block.unwrap())
                .transaction
                .operation,
            Operation::Mint {
                amount: CREATE_CANISTER_WITH,
                ..
            }
        );
        assert_eq!(expected_balance, balance_of(&env, ledger_id, user));
    } else {
        panic!("wrong error")
    };

    const REFUND_AMOUNT: u128 = CREATE_CANISTER_WITH / 3;
    fail_next_create_canister_with(
        &env,
        cycles_ledger::endpoints::CmcCreateCanisterError::Refunded {
            refund_amount: REFUND_AMOUNT,
            create_error: "Custom error text".to_string(),
        },
    );
    if let CreateCanisterError::FailedToCreate {
        fee_block,
        refund_block,
        error: _,
    } = create_canister(
        &env,
        ledger_id,
        user,
        CreateCanisterArgs {
            from_subaccount: user.subaccount,
            created_at_time: None,
            amount: CREATE_CANISTER_WITH.into(),
            creation_args: None,
        },
    )
    .unwrap_err()
    {
        expected_balance -= FEE + (CREATE_CANISTER_WITH - REFUND_AMOUNT);
        assert_matches!(
            get_block(&env, ledger_id, fee_block.unwrap())
                .transaction
                .operation,
            Operation::Burn {
                amount: CREATE_CANISTER_WITH,
                ..
            }
        );
        assert_matches!(
            get_block(&env, ledger_id, refund_block.unwrap())
                .transaction
                .operation,
            Operation::Mint {
                amount: REFUND_AMOUNT,
                ..
            }
        );
        assert_eq!(expected_balance, balance_of(&env, ledger_id, user));
    } else {
        panic!("wrong error")
    };

    // refund failed
    fail_next_create_canister_with(
        &env,
        cycles_ledger::endpoints::CmcCreateCanisterError::RefundFailed {
            create_error: "Create error text".to_string(),
            refund_error: "Refund error text".to_string(),
        },
    );
    if let CreateCanisterError::FailedToCreate {
        fee_block,
        refund_block,
        error: _,
    } = create_canister(
        &env,
        ledger_id,
        user,
        CreateCanisterArgs {
            from_subaccount: user.subaccount,
            created_at_time: None,
            amount: CREATE_CANISTER_WITH.into(),
            creation_args: None,
        },
    )
    .unwrap_err()
    {
        expected_balance -= FEE + CREATE_CANISTER_WITH;
        assert_matches!(
            get_block(&env, ledger_id, fee_block.unwrap())
                .transaction
                .operation,
            Operation::Burn {
                amount: CREATE_CANISTER_WITH,
                ..
            }
        );
        assert!(refund_block.is_none());
        assert_eq!(expected_balance, balance_of(&env, ledger_id, user));
    } else {
        panic!("wrong error")
    };
}<|MERGE_RESOLUTION|>--- conflicted
+++ resolved
@@ -6,25 +6,18 @@
 };
 
 use assert_matches::assert_matches;
-<<<<<<< HEAD
 use candid::{CandidType, Decode, Encode, Nat, Principal};
-use client::{deposit, get_raw_transactions, transaction_hashes, transfer, transfer_from};
-use cycles_ledger::{
-    config::{self, Config as LedgerConfig, FEE},
-    endpoints::{
-        CmcCreateCanisterArgs, CreateCanisterArgs, CreateCanisterError, CreateCanisterSuccess,
-        DataCertificate, GetTransactionsResult, LedgerArgs, SendArgs, SendError, UpgradeArgs,
-=======
-use candid::{Encode, Nat, Principal};
 use client::{
     deposit, get_metadata, get_raw_transactions, transaction_hashes, transfer, transfer_from,
+};
+use cycles_ledger::endpoints::{
+    CmcCreateCanisterArgs, CreateCanisterArgs, CreateCanisterError, CreateCanisterSuccess,
 };
 use cycles_ledger::{
     config::{self, Config as LedgerConfig, FEE},
     endpoints::{
         ChangeIndexId, DataCertificate, GetTransactionsResult, LedgerArgs, SendArgs, SendError,
         UpgradeArgs,
->>>>>>> eb56cbe5
     },
     memo::encode_send_memo,
     storage::{
