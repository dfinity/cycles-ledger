--- conflicted
+++ resolved
@@ -1,13 +1,13 @@
-<<<<<<< HEAD
-=======
-use crate::generic_to_ciborium_value;
 use crate::logs::{P0, P1};
 use crate::{
     ciborium_to_generic_value, compact_account,
     config::{self, MAX_MEMO_LENGTH},
-    endpoints::DeduplicationError,
+    endpoints::{
+        DeduplicationError, GetTransactionsArg, GetTransactionsArgs, GetTransactionsResult,
+        TransactionWithId,
+    },
+    generic_to_ciborium_value,
 };
->>>>>>> d617cf2c
 use anyhow::Context;
 use candid::Nat;
 use ic_canister_log::log;
@@ -28,16 +28,6 @@
 use serde_bytes::ByteBuf;
 use std::borrow::Cow;
 use std::cell::RefCell;
-
-use crate::{
-    ciborium_to_generic_value, compact_account,
-    config::{self, MAX_MEMO_LENGTH},
-    endpoints::{
-        DeduplicationError, GetTransactionsArg, GetTransactionsArgs, GetTransactionsResult,
-        TransactionWithId,
-    },
-    generic_to_ciborium_value,
-};
 
 const BLOCK_LOG_INDEX_MEMORY_ID: MemoryId = MemoryId::new(1);
 const BLOCK_LOG_DATA_MEMORY_ID: MemoryId = MemoryId::new(2);
