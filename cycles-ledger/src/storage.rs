use candid::Nat;
use ic_stable_structures::{
    memory_manager::{MemoryId, MemoryManager, VirtualMemory},
    storable::Blob,
    DefaultMemoryImpl, StableBTreeMap, StableLog, Storable,
};
use icrc_ledger_types::icrc1::{
    account::Account,
    transfer::{BlockIndex, Memo, TransferError},
};
use serde::{Deserialize, Serialize};
use std::borrow::Cow;
use std::cell::RefCell;

use crate::{ciborium_to_generic_value, compact_account, config};

const BLOCK_LOG_INDEX_MEMORY_ID: MemoryId = MemoryId::new(1);
const BLOCK_LOG_DATA_MEMORY_ID: MemoryId = MemoryId::new(2);
const BALANCES_MEMORY_ID: MemoryId = MemoryId::new(3);
const OPERATIONS_MEMORY_ID: MemoryId = MemoryId::new(4);

type VMem = VirtualMemory<DefaultMemoryImpl>;

pub type AccountKey = (Blob<29>, [u8; 32]);
pub type BlockLog = StableLog<Cbor<Block>, VMem, VMem>;
pub type Balances = StableBTreeMap<AccountKey, u128, VMem>;
pub type OperationsLog = StableBTreeMap<Hash, u64, VMem>;

pub type Hash = [u8; 32];

pub struct Cache {
    // The hash of the last block.
    pub phash: Option<Hash>,
}

#[derive(Serialize, Deserialize, Clone, Debug)]
pub enum Operation {
    Mint {
        #[serde(with = "compact_account")]
        to: Account,
        #[serde(rename = "amt")]
        amount: u128,
        fee: u128,
        #[serde(skip_serializing_if = "Option::is_none")]
        memo: Option<Memo>,
        #[serde(default)]
        #[serde(skip_serializing_if = "Option::is_none")]
        #[serde(rename = "ts")]
        created_at_time: Option<u64>,
    },
    Transfer {
        #[serde(with = "compact_account")]
        from: Account,
        #[serde(with = "compact_account")]
        to: Account,
        #[serde(rename = "amt")]
        amount: u128,
        fee: u128,
        #[serde(skip_serializing_if = "Option::is_none")]
        memo: Option<Memo>,
        #[serde(default)]
        #[serde(skip_serializing_if = "Option::is_none")]
        #[serde(rename = "ts")]
        created_at_time: Option<u64>,
    },
    Burn {
        #[serde(with = "compact_account")]
        from: Account,
        #[serde(rename = "amt")]
        amount: u128,
        fee: u128,
        #[serde(skip_serializing_if = "Option::is_none")]
        memo: Option<Memo>,
        #[serde(default)]
        #[serde(skip_serializing_if = "Option::is_none")]
        #[serde(rename = "ts")]
        created_at_time: Option<u64>,
    },
}

impl Operation {
    pub fn hash(&self) -> Hash {
        let value = ciborium::Value::serialized(self).unwrap_or_else(|e| {
            panic!(
                "Bug: unable to convert Operation to Ciborium Value. Error: {}, Block: {:?}",
                e, self
            )
        });
        match ciborium_to_generic_value(value.clone(), 0) {
            Ok(value) => value.hash(),
            Err(err) =>
                panic!("Bug: unable to convert Ciborium Value to Value. Error: {}, Block: {:?}, Value: {:?}", err, self, value),
        }
    }
}

#[derive(Serialize, Deserialize, Clone, Debug)]
pub struct Block {
    op: Operation,
    #[serde(rename = "ts")]
    pub timestamp: u64,
    #[serde(skip_serializing_if = "Option::is_none")]
    pub phash: Option<[u8; 32]>,
}

impl Block {
    pub fn hash(&self) -> Hash {
        let value = ciborium::Value::serialized(self).unwrap_or_else(|e| {
            panic!(
                "Bug: unable to convert Block to Ciborium Value. Error: {}, Block: {:?}",
                e, self
            )
        });
        match ciborium_to_generic_value(value.clone(), 0) {
            Ok(value) => value.hash(),
            Err(err) =>
                panic!("Bug: unable to convert Ciborium Value to Value. Error: {}, Block: {:?}, Value: {:?}", err, self, value),
        }
    }
}

pub struct State {
    pub blocks: BlockLog,
    pub balances: Balances,
    pub operations: OperationsLog,
    // In-memory cache dropped on each upgrade.
    pub cache: Cache,
}

impl State {
    pub fn last_block_hash(&self) -> Option<Hash> {
        self.cache.phash
    }

    pub fn emit_block(&mut self, b: Block) -> Hash {
        let hash = b.hash();
        self.cache.phash = Some(hash);
        let tx_hash = b.op.hash();
        self.blocks
            .append(&Cbor(b))
            .expect("failed to append a block");
        // Add block index to the list of operations and set the hash as its key
        self.operations.insert(tx_hash, self.blocks.len() - 1);
        hash
    }

    fn compute_last_block_hash(blocks: &BlockLog) -> Option<Hash> {
        let n = blocks.len();
        if n == 0 {
            return None;
        }
        let last_block = blocks.get(n - 1).unwrap();
        Some(last_block.hash())
    }
}

thread_local! {
    /// Static memory manager to manage the memory available for stable structures.
    static MEMORY_MANAGER: RefCell<MemoryManager<DefaultMemoryImpl>> =
        RefCell::new(MemoryManager::init(DefaultMemoryImpl::default()));

    static STATE: RefCell<State> = MEMORY_MANAGER.with(|cell| {
        let mm = cell.borrow();
        let blocks = BlockLog::init(
                mm.get(BLOCK_LOG_INDEX_MEMORY_ID),
                mm.get(BLOCK_LOG_DATA_MEMORY_ID)
            ).expect("failed to initialize the block log");

        RefCell::new(State {
            cache: Cache {
                phash: State::compute_last_block_hash(&blocks),
            },
            blocks,
            balances: Balances::init(mm.get(BALANCES_MEMORY_ID)),
            operations: OperationsLog::init(mm.get(OPERATIONS_MEMORY_ID)),
        })
    });
}

pub fn read_state<R>(f: impl FnOnce(&State) -> R) -> R {
    STATE.with(|cell| f(&cell.borrow()))
}

pub fn mutate_state<R>(f: impl FnOnce(&mut State) -> R) -> R {
    STATE.with(|cell| f(&mut cell.borrow_mut()))
}

#[derive(Default)]
pub struct Cbor<T>(pub T)
where
    T: serde::Serialize + serde::de::DeserializeOwned;

impl<T> std::ops::Deref for Cbor<T>
where
    T: serde::Serialize + serde::de::DeserializeOwned,
{
    type Target = T;

    fn deref(&self) -> &Self::Target {
        &self.0
    }
}

impl<T> Storable for Cbor<T>
where
    T: serde::Serialize + serde::de::DeserializeOwned,
{
    fn to_bytes(&self) -> Cow<[u8]> {
        let mut buf = vec![];
        ciborium::ser::into_writer(&self.0, &mut buf).unwrap();
        Cow::Owned(buf)
    }

    fn from_bytes(bytes: Cow<[u8]>) -> Self {
        Self(ciborium::de::from_reader(bytes.as_ref()).unwrap())
    }
}

pub fn to_account_key(account: &Account) -> AccountKey {
    (
        Blob::try_from(account.owner.as_slice())
            .expect("principals cannot be longer than 29 bytes"),
        *account.effective_subaccount(),
    )
}

pub fn balance_of(account: &Account) -> u128 {
    read_state(|s| s.balances.get(&to_account_key(account)).unwrap_or_default())
}

pub fn record_deposit(
    account: &Account,
    amount: u128,
    memo: Option<Memo>,
    now: u64,
    created_at_time: Option<u64>,
) -> (u64, u128, Hash) {
    assert!(amount >= crate::config::FEE);

    let key = to_account_key(account);
    mutate_state(|s| {
        let balance = s.balances.get(&key).unwrap_or_default();
        let new_balance = balance + amount;
        s.balances.insert(key, new_balance);
        let phash = s.last_block_hash();
        let block_hash = s.emit_block(Block {
            op: Operation::Mint {
                to: *account,
                amount,
                memo,
                fee: crate::config::FEE,
                created_at_time,
            },
            timestamp: now,
            phash,
        });
        (s.blocks.len() - 1, new_balance, block_hash)
    })
}

pub fn deduplicate(
    created_at_timestamp: Option<u64>,
    tx_hash: [u8; 32],
    now: u64,
<<<<<<< HEAD
) -> Result<(), TransferError> {
    // TODO: purge old transactions
    if let (Some(created_at_time), tx_hash) = (created_at_timestamp, tx_hash) {
        // If the created timestamp is outside of the Transaction
        if created_at_time + (config::TRANSACTION_WINDOW.as_nanos() as u64) < now {
            return Err(TransferError::TooOld);
        }
=======
    created_at_time: Option<u64>,
) -> (u64, Hash) {
    let from_key = to_account_key(from);
    let to_key = to_account_key(to);

    mutate_state(|s| {
        let from_balance = s.balances.get(&from_key).unwrap_or_default();

        assert!(from_balance >= amount.saturating_add(crate::config::FEE));
>>>>>>> 2fd26498

        if created_at_time > now + (config::PERMITTED_DRIFT.as_nanos() as u64) {
            return Err(TransferError::CreatedInFuture { ledger_time: now });
        }

        if let Some(block_height) = read_state(|state| state.operations.get(&tx_hash)) {
            if let Some(block) = read_state(|state| state.blocks.get(block_height)) {
                if block
                    .0
                    .timestamp
                    .saturating_add(config::TRANSACTION_WINDOW.as_nanos() as u64)
                    .saturating_add(config::PERMITTED_DRIFT.as_nanos() as u64)
                    < now
                {
                    if !mutate_state(|state| state.operations.remove(&tx_hash)).is_some() {
                        ic_cdk::trap(&format!("Could not remove tx hash {:?}", tx_hash))
                    }
                } else {
                    return Err(TransferError::Duplicate {
                        duplicate_of: Nat::from(block_height),
                    });
                }
            } else {
                ic_cdk::trap(&format!("Could not find block index {}", block_height))
            }
        }
    }
    Ok(())
}

<<<<<<< HEAD
pub fn transfer(operation: Operation, now: u64) -> (u64, Hash) {
    match operation {
        Operation::Transfer {
            from,
            to,
            amount,
            fee,
            memo: _,
        } => {
            let from_key = to_account_key(&from);
            let to_key = to_account_key(&to);

            mutate_state(|s| {
                let from_balance = s.balances.get(&from_key).unwrap_or_default();

                assert!(from_balance >= amount.saturating_add(crate::config::FEE));
                assert!(fee == crate::config::FEE);

                s.balances
                    .insert(
                        from_key,
                        from_balance - amount.saturating_add(crate::config::FEE),
                    )
                    .expect("failed to update 'from' balance");

                let to_balance = s.balances.get(&to_key).unwrap_or_default();
                s.balances.insert(to_key, to_balance + amount);

                let phash = s.last_block_hash();
                let block_hash = s.emit_block(Block {
                    op: operation.clone(),
                    timestamp: now,
                    phash,
                });
                (s.blocks.len() - 1, block_hash)
            })
        }
        _ => ic_cdk::trap(&format!(
            "Transfer call received unexpected operation: {:?}, expected Operation::Transfer",
            operation,
        )),
    }
=======
        let phash = s.last_block_hash();
        let block_hash = s.emit_block(Block {
            op: Operation::Transfer {
                from: *from,
                to: *to,
                amount,
                memo,
                fee: crate::config::FEE,
                created_at_time,
            },
            timestamp: now,
            phash,
        });
        (s.blocks.len() - 1, block_hash)
    })
>>>>>>> 2fd26498
}

pub fn penalize(from: &Account, now: u64) -> (BlockIndex, Hash) {
    let from_key = to_account_key(from);

    mutate_state(|s| {
        let balance = s.balances.get(&from_key).unwrap_or_default();

        if crate::config::FEE >= balance {
            s.balances.remove(&from_key);
        } else {
            s.balances
                .insert(from_key, balance.saturating_sub(crate::config::FEE))
                .expect("failed to update balance");
        }
        let phash = s.last_block_hash();
        let block_hash = s.emit_block(Block {
            op: Operation::Burn {
                from: *from,
                amount: 0,
                memo: None,
                fee: crate::config::FEE,
                created_at_time: None,
            },
            timestamp: now,
            phash,
        });
        (BlockIndex::from(s.blocks.len() - 1), block_hash)
    })
}

pub fn send(
    from: &Account,
    amount: u128,
    memo: Option<Memo>,
    now: u64,
    created_at_time: Option<u64>,
) -> (BlockIndex, Hash) {
    let from_key = to_account_key(from);

    mutate_state(|s| {
        let from_balance = s.balances.get(&from_key).unwrap_or_default();
        let total_balance_deduction = amount.saturating_add(crate::config::FEE);

        assert!(from_balance >= total_balance_deduction);

        s.balances
            .insert(
                from_key,
                from_balance.saturating_sub(total_balance_deduction),
            )
            .expect("failed to update balance");
        let phash = s.last_block_hash();
        let block_hash = s.emit_block(Block {
            op: Operation::Burn {
                from: *from,
                amount,
                memo,
                fee: crate::config::FEE,
                created_at_time,
            },
            timestamp: now,
            phash,
        });
        (BlockIndex::from(s.blocks.len() - 1), block_hash)
    })
}

#[cfg(test)]
mod tests {
    use std::str::FromStr;

    use candid::Principal;
    use icrc_ledger_types::{
        icrc::generic_value::Value,
        icrc1::{account::Account, transfer::Memo},
    };
    use num_bigint::BigUint;

    use crate::ciborium_to_generic_value;

    use super::Block;

    #[test]
    fn test_block_hash() {
        let block = Block {
            op: super::Operation::Transfer {
                from: Account::from(Principal::anonymous()),
                to: Account::from(Principal::anonymous()),
                amount: u128::MAX,
                fee: 10_000,
                memo: Some(Memo::default()),
                created_at_time: None,
            },
            timestamp: 1691065957,
            phash: None,
        };
        // check that it doesn't panic and that it doesn't return a fake hash
        assert_ne!(block.hash(), [0u8; 32]);
    }

    #[test]
    fn test_u128_encoding() {
        // ciborium_to_generic_value should convert u128 to Value::Nat
        let num = u128::MAX; // u128::MAX is 340282366920938463463374607431768211455
        let expected = Value::Nat(candid::Nat(
            BigUint::from_str("340282366920938463463374607431768211455").unwrap(),
        ));

        let cvalue = ciborium::Value::serialized(&num).unwrap();
        let value = ciborium_to_generic_value(cvalue, 0).unwrap();

        assert_eq!(value, expected);
    }
}<|MERGE_RESOLUTION|>--- conflicted
+++ resolved
@@ -262,7 +262,6 @@
     created_at_timestamp: Option<u64>,
     tx_hash: [u8; 32],
     now: u64,
-<<<<<<< HEAD
 ) -> Result<(), TransferError> {
     // TODO: purge old transactions
     if let (Some(created_at_time), tx_hash) = (created_at_timestamp, tx_hash) {
@@ -270,17 +269,6 @@
         if created_at_time + (config::TRANSACTION_WINDOW.as_nanos() as u64) < now {
             return Err(TransferError::TooOld);
         }
-=======
-    created_at_time: Option<u64>,
-) -> (u64, Hash) {
-    let from_key = to_account_key(from);
-    let to_key = to_account_key(to);
-
-    mutate_state(|s| {
-        let from_balance = s.balances.get(&from_key).unwrap_or_default();
-
-        assert!(from_balance >= amount.saturating_add(crate::config::FEE));
->>>>>>> 2fd26498
 
         if created_at_time > now + (config::PERMITTED_DRIFT.as_nanos() as u64) {
             return Err(TransferError::CreatedInFuture { ledger_time: now });
@@ -311,7 +299,6 @@
     Ok(())
 }
 
-<<<<<<< HEAD
 pub fn transfer(operation: Operation, now: u64) -> (u64, Hash) {
     match operation {
         Operation::Transfer {
@@ -320,6 +307,7 @@
             amount,
             fee,
             memo: _,
+            created_at_time:_
         } => {
             let from_key = to_account_key(&from);
             let to_key = to_account_key(&to);
@@ -354,23 +342,6 @@
             operation,
         )),
     }
-=======
-        let phash = s.last_block_hash();
-        let block_hash = s.emit_block(Block {
-            op: Operation::Transfer {
-                from: *from,
-                to: *to,
-                amount,
-                memo,
-                fee: crate::config::FEE,
-                created_at_time,
-            },
-            timestamp: now,
-            phash,
-        });
-        (s.blocks.len() - 1, block_hash)
-    })
->>>>>>> 2fd26498
 }
 
 pub fn penalize(from: &Account, now: u64) -> (BlockIndex, Hash) {
