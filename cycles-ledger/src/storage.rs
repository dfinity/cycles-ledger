use crate::generic_to_ciborium_value;
use crate::{
    ciborium_to_generic_value, compact_account,
    config::{self, MAX_MEMO_LENGTH},
    endpoints::DeduplicationError,
};
use anyhow::Context;
use candid::Nat;
use ic_stable_structures::{
    memory_manager::{MemoryId, MemoryManager, VirtualMemory},
    storable::Blob,
    DefaultMemoryImpl, StableBTreeMap, StableLog, Storable,
};
use icrc_ledger_types::{
    icrc::generic_value::Value,
    icrc1::{
        account::Account,
        transfer::{BlockIndex, Memo},
    },
};
use serde::{Deserialize, Serialize};
use serde_bytes::ByteBuf;
use std::borrow::Cow;
use std::cell::RefCell;

const BLOCK_LOG_INDEX_MEMORY_ID: MemoryId = MemoryId::new(1);
const BLOCK_LOG_DATA_MEMORY_ID: MemoryId = MemoryId::new(2);
const BALANCES_MEMORY_ID: MemoryId = MemoryId::new(3);
const APPROVALS_MEMORY_ID: MemoryId = MemoryId::new(4);
const EXPIRATION_QUEUE_MEMORY_ID: MemoryId = MemoryId::new(5);
const TRANSACTION_MEMORY_ID: MemoryId = MemoryId::new(6);

type VMem = VirtualMemory<DefaultMemoryImpl>;

pub type AccountKey = (Blob<29>, [u8; 32]);
pub type BlockLog = StableLog<Cbor<Block>, VMem, VMem>;
pub type Balances = StableBTreeMap<AccountKey, u128, VMem>;
pub type TransactionLog = StableBTreeMap<Hash, u64, VMem>;

pub type ApprovalKey = (AccountKey, AccountKey);
pub type Approvals = StableBTreeMap<ApprovalKey, (u128, u64), VMem>;
pub type ExpirationQueue = StableBTreeMap<(u64, ApprovalKey), (), VMem>;

pub type Hash = [u8; 32];

pub struct Cache {
    // The hash of the last block.
    pub phash: Option<Hash>,
    // The total supply of cycles.
    pub total_supply: u128,
}

#[derive(Serialize, Deserialize, Clone, Debug, PartialEq)]
pub struct Transaction {
    pub operation: Operation,
    #[serde(default)]
    #[serde(skip_serializing_if = "Option::is_none")]
    #[serde(rename = "ts")]
    pub created_at_time: Option<u64>,
    #[serde(default)]
    #[serde(skip_serializing_if = "Option::is_none")]
    pub memo: Option<Memo>,
}

impl Transaction {
    pub fn hash(&self) -> Hash {
        let value = ciborium::Value::serialized(self).unwrap_or_else(|e| {
            panic!(
                "Bug: unable to convert Operation to Ciborium Value. Error: {}, Block: {:?}",
                e, self
            )
        });
        match ciborium_to_generic_value(&value.clone(), 0) {
            Ok(value) => value.hash(),
            Err(err) =>
                panic!("Bug: unable to convert Ciborium Value to Value. Error: {}, Block: {:?}, Value: {:?}", err, self, value),
        }
    }
}

#[derive(Serialize, Deserialize, Clone, Debug, PartialEq)]
pub enum Operation {
    Mint {
        #[serde(with = "compact_account")]
        to: Account,
        #[serde(rename = "amt")]
        amount: u128,
    },
    Transfer {
        #[serde(with = "compact_account")]
        from: Account,
        #[serde(with = "compact_account")]
        to: Account,
        #[serde(
            default,
            skip_serializing_if = "Option::is_none",
            with = "compact_account::opt"
        )]
        spender: Option<Account>,
        #[serde(rename = "amt")]
        amount: u128,
        #[serde(skip_serializing_if = "Option::is_none")]
        fee: Option<u128>,
    },
    Burn {
        #[serde(with = "compact_account")]
        from: Account,
        #[serde(rename = "amt")]
        amount: u128,
    },
    Approve {
        #[serde(with = "compact_account")]
        from: Account,
        #[serde(with = "compact_account")]
        spender: Account,
        #[serde(rename = "amt")]
        amount: u128,
        #[serde(skip_serializing_if = "Option::is_none")]
        expected_allowance: Option<u128>,
        #[serde(skip_serializing_if = "Option::is_none")]
        expires_at: Option<u64>,
        #[serde(skip_serializing_if = "Option::is_none")]
        fee: Option<u128>,
    },
}

#[derive(Serialize, Deserialize, Clone, Debug, PartialEq)]
pub struct Block {
    transaction: Transaction,
    #[serde(rename = "ts")]
    pub timestamp: u64,
    #[serde(skip_serializing_if = "Option::is_none")]
    pub phash: Option<[u8; 32]>,
    #[serde(rename = "fee")]
    #[serde(skip_serializing_if = "Option::is_none")]
    pub effective_fee: Option<u128>,
}

impl Block {
    pub fn from_value(value: Value) -> anyhow::Result<Self> {
        let value = generic_to_ciborium_value(&value, 0).context(format!(
            "Bug: unable to convert Value to Ciborium Value. Value: {:?}",
            value
        ))?;
        ciborium::value::Value::deserialized(&value).context(format!(
            "Bug: unable to convert Ciborium Value to Block. Value: {:?}",
            value
        ))
    }

    pub fn to_value(&self) -> anyhow::Result<Value> {
        let value = ciborium::Value::serialized(self).context(format!(
            "Bug: unable to convert Block to Ciborium Value. Block: {:?}",
            self
        ))?;
        ciborium_to_generic_value(&value, 0).context(format!(
            "Bug: unable to convert Ciborium Value to Value. Block: {:?}, Value: {:?}",
            self, value
        ))
    }

    pub fn hash(&self) -> Hash {
        match self.to_value() {
            Ok(value) => value.hash(),
            Err(err) => panic!("{}", err),
        }
    }
}

pub struct State {
    pub blocks: BlockLog,
    balances: Balances,
    pub approvals: Approvals,
    pub expiration_queue: ExpirationQueue,
    pub transactions: TransactionLog,
    // In-memory cache dropped on each upgrade.
    cache: Cache,
}

impl State {
    pub fn last_block_hash(&self) -> Option<Hash> {
        self.cache.phash
    }

    pub fn total_supply(&self) -> u128 {
        self.cache.total_supply
    }

    /// Increases the balance of an account of the given amount.
    /// Panics if there is an overflow or the new balance cannot be inserted.
    pub fn credit(&mut self, account_key: AccountKey, amount: u128) -> u128 {
        let old_balance = self.balances.get(&account_key).unwrap_or_default();
        let new_balance = old_balance
            .checked_add(amount)
            .expect("Overflow while changing the account balance");
        self.balances.insert(account_key, new_balance);
        self.cache.total_supply = self
            .total_supply()
            .checked_add(amount)
            .expect("Overflow while changing the total supply");
        new_balance
    }

    /// Decreases the balance of an account of the given amount.
    /// Panics if there is an overflow or the new balance cannot be inserted.
    pub fn debit(&mut self, account_key: AccountKey, amount: u128) -> u128 {
        let old_balance = self.balances.get(&account_key).unwrap_or_default();
        let new_balance = old_balance
            .checked_sub(amount)
            .expect("Underflow while changing the account balance");
        if new_balance == 0 {
            self.balances.remove(&account_key);
        } else {
            self.balances.insert(account_key, new_balance);
        }
        self.cache.total_supply = self
            .total_supply()
            .checked_sub(amount)
            .expect("Underflow while changing the total supply");
        new_balance
    }

    pub fn emit_block(&mut self, b: Block) -> Hash {
        let hash = b.hash();
        self.cache.phash = Some(hash);
        let tx_hash = b.transaction.hash();
        self.blocks
            .append(&Cbor(b))
            .expect("failed to append a block");
        // Add block index to the list of transactions and set the hash as its key
        self.transactions.insert(tx_hash, self.blocks.len() - 1);
        hash
    }

    fn compute_last_block_hash(blocks: &BlockLog) -> Option<Hash> {
        let n = blocks.len();
        if n == 0 {
            return None;
        }
        let last_block = blocks.get(n - 1).unwrap();
        Some(last_block.hash())
    }

    fn compute_total_supply(balances: &Balances) -> u128 {
        let mut total_supply = 0;
        for (_, balance) in balances.iter() {
            total_supply += balance;
        }
        total_supply
    }
}

thread_local! {
    /// Static memory manager to manage the memory available for stable structures.
    static MEMORY_MANAGER: RefCell<MemoryManager<DefaultMemoryImpl>> =
        RefCell::new(MemoryManager::init(DefaultMemoryImpl::default()));

    static STATE: RefCell<State> = MEMORY_MANAGER.with(|cell| {
        let mm = cell.borrow();
        let blocks = BlockLog::init(
                mm.get(BLOCK_LOG_INDEX_MEMORY_ID),
                mm.get(BLOCK_LOG_DATA_MEMORY_ID)
            ).expect("failed to initialize the block log");
        let balances = Balances::init(mm.get(BALANCES_MEMORY_ID));

        RefCell::new(State {
            cache: Cache {
                phash: State::compute_last_block_hash(&blocks),
                total_supply: State::compute_total_supply(&balances),
            },
            blocks,
            balances,
            approvals: Approvals::init(mm.get(APPROVALS_MEMORY_ID)),
            transactions: TransactionLog::init(mm.get(TRANSACTION_MEMORY_ID)),
            expiration_queue: ExpirationQueue::init(mm.get(EXPIRATION_QUEUE_MEMORY_ID)),
        })
    });
}

pub fn read_state<R>(f: impl FnOnce(&State) -> R) -> R {
    STATE.with(|cell| f(&cell.borrow()))
}

const APPROVE_PRUNE_LIMIT: usize = 100;

pub fn mutate_state<R>(now: u64, f: impl FnOnce(&mut State) -> R) -> R {
    STATE.with(|cell| {
        let result = f(&mut cell.borrow_mut());
        prune(&mut cell.borrow_mut(), now, APPROVE_PRUNE_LIMIT);
        check_invariants(&cell.borrow());
        result
    })
}

fn check_invariants(s: &State) {
    debug_assert!(
        s.expiration_queue.len() <= s.approvals.len(),
        "expiration_queue len ({}) larger than approvals len ({})",
        s.expiration_queue.len(),
        s.approvals.len()
    );
}

#[derive(Default)]
pub struct Cbor<T>(pub T)
where
    T: serde::Serialize + serde::de::DeserializeOwned;

impl<T> std::ops::Deref for Cbor<T>
where
    T: serde::Serialize + serde::de::DeserializeOwned,
{
    type Target = T;

    fn deref(&self) -> &Self::Target {
        &self.0
    }
}

impl<T> Storable for Cbor<T>
where
    T: serde::Serialize + serde::de::DeserializeOwned,
{
    fn to_bytes(&self) -> Cow<[u8]> {
        let mut buf = vec![];
        ciborium::ser::into_writer(&self.0, &mut buf).unwrap();
        Cow::Owned(buf)
    }

    fn from_bytes(bytes: Cow<[u8]>) -> Self {
        Self(ciborium::de::from_reader(bytes.as_ref()).unwrap())
    }
}

pub fn to_account_key(account: &Account) -> AccountKey {
    (
        Blob::try_from(account.owner.as_slice())
            .expect("principals cannot be longer than 29 bytes"),
        *account.effective_subaccount(),
    )
}

pub fn balance_of(account: &Account) -> u128 {
    read_state(|s| s.balances.get(&to_account_key(account)).unwrap_or_default())
}

pub fn record_deposit(
    account: &Account,
    amount: u128,
    memo: Option<Memo>,
    now: u64,
) -> (u64, u128, Hash) {
    assert!(amount >= crate::config::FEE);

    let key = to_account_key(account);
    mutate_state(now, |s| {
        let new_balance = s.credit(key, amount);
        let phash = s.last_block_hash();
        let block_hash = s.emit_block(Block {
            transaction: Transaction {
                operation: Operation::Mint {
                    to: *account,
                    amount,
                },
                memo,
                created_at_time: None,
            },
            timestamp: now,
            phash,
            effective_fee: Some(crate::config::FEE),
        });
        (s.blocks.len() - 1, new_balance, block_hash)
    })
}

// This method implements deduplication accorind to the ICRC-1 standard: https://github.com/dfinity/ICRC-1
pub fn deduplicate(
    created_at_timestamp: Option<u64>,
    tx_hash: [u8; 32],
    now: u64,
) -> Result<(), DeduplicationError> {
    // TODO: purge old transactions
    if let (Some(created_at_time), tx_hash) = (created_at_timestamp, tx_hash) {
        // If the created timestamp is outside of the permitted Transaction window
        if created_at_time
            .saturating_add(config::TRANSACTION_WINDOW.as_nanos() as u64)
            .saturating_add(config::PERMITTED_DRIFT.as_nanos() as u64)
            < now
        {
            return Err(DeduplicationError::TooOld);
        }

        if created_at_time > now.saturating_add(config::PERMITTED_DRIFT.as_nanos() as u64) {
            return Err(DeduplicationError::CreatedInFuture { ledger_time: now });
        }

        if let Some(block_height) = read_state(|state| state.transactions.get(&tx_hash)) {
            return Err(DeduplicationError::Duplicate {
                duplicate_of: Nat::from(block_height),
            });
        }
    }
    Ok(())
}

#[allow(clippy::too_many_arguments)]
pub fn transfer(
    from: &Account,
    to: &Account,
    spender: Option<Account>,
    amount: u128,
    memo: Option<Memo>,
    now: u64,
    created_at_time: Option<u64>,
    suggested_fee: Option<u128>,
) -> (u64, Hash) {
    let from_key = to_account_key(from);
    let to_key = to_account_key(to);
    let total_spent_amount = amount.saturating_add(crate::config::FEE);
    let from_balance = read_state(|s| s.balances.get(&from_key).unwrap_or_default());
    check_transfer_preconditions(from_balance, total_spent_amount, now, created_at_time);

    mutate_state(now, |s| {
        if let Some(spender) = spender {
            if spender != *from {
                use_allowance(s, from, &spender, total_spent_amount, now);
            }
        }

<<<<<<< HEAD
    mutate_state(|s| {
        let from_balance = s.balances.get(&from_key).unwrap_or_default();

        assert!(from_balance >= amount.saturating_add(crate::config::FEE));

        s.balances
            .insert(
                from_key,
                from_balance - amount.saturating_add(crate::config::FEE),
            )
            .expect("failed to update 'from' balance");

        let to_balance = s.balances.get(&to_key).unwrap_or_default();
        s.balances.insert(to_key, to_balance.saturating_add(amount));
=======
        s.debit(from_key, total_spent_amount);
        s.credit(to_key, amount);
>>>>>>> 430ccb08

        let phash = s.last_block_hash();
        let block_hash = s.emit_block(Block {
            transaction: Transaction {
                operation: Operation::Transfer {
                    from: *from,
                    to: *to,
                    spender,
                    amount,
                    fee: suggested_fee,
                },
                memo,
                created_at_time,
            },
            timestamp: now,
            phash,
            effective_fee: suggested_fee.is_none().then_some(config::FEE),
        });
        (s.blocks.len() - 1, block_hash)
    })
}

fn check_transfer_preconditions(
    from_balance: u128,
    total_spent_amount: u128,
    now: u64,
    created_at_time: Option<u64>,
) {
    assert!(from_balance >= total_spent_amount);
    if let Some(time) = created_at_time {
        assert!(
            time <= now.saturating_add(crate::config::PERMITTED_DRIFT.as_nanos() as u64),
            "Transfer created in the future, created_at_time: {}, now: {}",
            time,
            now
        );
    }
}

const PENALIZE_MEMO: [u8; MAX_MEMO_LENGTH as usize] = [u8::MAX; MAX_MEMO_LENGTH as usize];

// Penalize the `from` account by burning fee tokens. Do nothing if `from`'s balance
// is lower than [crate::config::FEE].
pub fn penalize(from: &Account, now: u64) -> Option<(BlockIndex, Hash)> {
    let from_key = to_account_key(from);

    mutate_state(now, |s| {
        let balance = s.balances.get(&from_key).unwrap_or_default();
        if balance < crate::config::FEE {
            return None;
        }

        s.debit(from_key, crate::config::FEE);
        let phash = s.last_block_hash();
        let block_hash = s.emit_block(Block {
            transaction: Transaction {
                operation: Operation::Burn {
                    from: *from,
                    amount: crate::config::FEE,
                },
                memo: Some(Memo(ByteBuf::from(PENALIZE_MEMO))),
                created_at_time: None,
            },
            timestamp: now,
            phash,
            effective_fee: Some(0),
        });
        Some((BlockIndex::from(s.blocks.len() - 1), block_hash))
    })
}

pub fn send(
    from: &Account,
    amount: u128,
    memo: Option<Memo>,
    now: u64,
    created_at_time: Option<u64>,
) -> (BlockIndex, Hash) {
    let from_key = to_account_key(from);

    mutate_state(now, |s| {
        let from_balance = s.balances.get(&from_key).unwrap_or_default();
        let total_balance_deduction = amount.saturating_add(crate::config::FEE);

        assert!(from_balance >= total_balance_deduction);

        s.debit(from_key, total_balance_deduction);
        let phash = s.last_block_hash();
        let block_hash = s.emit_block(Block {
            transaction: Transaction {
                operation: Operation::Burn {
                    from: *from,
                    amount,
                },
                memo,
                created_at_time,
            },
            timestamp: now,
            phash,
            effective_fee: Some(0),
        });
        (BlockIndex::from(s.blocks.len() - 1), block_hash)
    })
}

pub fn allowance(account: &Account, spender: &Account, now: u64) -> (u128, u64) {
    let key = (to_account_key(account), to_account_key(spender));
    let allowance = read_state(|s| s.approvals.get(&key).unwrap_or_default());
    if allowance.1 > 0 && allowance.1 < now {
        return (0, 0);
    }
    allowance
}

#[allow(clippy::too_many_arguments)]
pub fn approve(
    from_spender: (&Account, &Account),
    amount: u128,
    expires_at: Option<u64>,
    now: u64,
    expected_allowance: Option<u128>,
    memo: Option<Memo>,
    created_at_time: Option<u64>,
    suggested_fee: Option<u128>,
) -> u64 {
    let from = from_spender.0;
    let spender = from_spender.1;
    let from_key = to_account_key(from);
    let from_balance = read_state(|s| s.balances.get(&from_key).unwrap_or_default());

    check_approve_preconditions(
        from,
        from_balance,
        spender,
        expires_at,
        now,
        created_at_time,
    );

    mutate_state(now, |s| {
        record_approval(s, from, spender, amount, expires_at, expected_allowance);

        s.debit(from_key, crate::config::FEE);

        let phash = s.last_block_hash();
        s.emit_block(Block {
            transaction: Transaction {
                operation: Operation::Approve {
                    from: *from,
                    spender: *spender,
                    amount,
                    expected_allowance,
                    expires_at,
                    fee: suggested_fee,
                },
                memo,
                created_at_time,
            },
            timestamp: now,
            phash,
            effective_fee: suggested_fee.is_none().then_some(config::FEE),
        });
        s.blocks.len() - 1
    })
}

fn check_approve_preconditions(
    from: &Account,
    from_balance: u128,
    spender: &Account,
    expires_at: Option<u64>,
    now: u64,
    created_at_time: Option<u64>,
) {
    assert!(from_balance >= crate::config::FEE);
    assert!(
        from != spender,
        "self approvals are not allowed, should be checked in the endpoint"
    );
    assert!(
        expires_at.unwrap_or(REMOTE_FUTURE) > now,
        "Approval expiration time ({}) should be later than now ({now})",
        expires_at.unwrap_or(REMOTE_FUTURE),
    );
    if let Some(time) = created_at_time {
        assert!(
            time <= now.saturating_add(crate::config::PERMITTED_DRIFT.as_nanos() as u64),
            "Approval created in the future, created_at_time: {time}, now: {now}"
        );
    }
}

const REMOTE_FUTURE: u64 = u64::MAX;

fn record_approval(
    s: &mut State,
    from: &Account,
    spender: &Account,
    amount: u128,
    expires_at: Option<u64>,
    expected_allowance: Option<u128>,
) {
    let key = (to_account_key(from), to_account_key(spender));

    let expires_at = expires_at.unwrap_or(0);

    match s.approvals.get(&key) {
        None => {
            if let Some(expected_allowance) = expected_allowance {
                assert_eq!(expected_allowance, 0);
            }
            if amount == 0 {
                return;
            }
            if expires_at > 0 {
                s.expiration_queue.insert((expires_at, key), ());
            }
            s.approvals.insert(key, (amount, expires_at));
        }
        Some((current_allowance, current_expiration)) => {
            if let Some(expected_allowance) = expected_allowance {
                assert_eq!(expected_allowance, current_allowance);
            }
            if amount == 0 {
                if current_expiration > 0 {
                    s.expiration_queue.remove(&(current_expiration, key));
                }
                s.approvals.remove(&key);
                return;
            }
            s.approvals.insert(key, (amount, expires_at));
            if expires_at != current_expiration {
                if current_expiration > 0 {
                    s.expiration_queue.remove(&(current_expiration, key));
                }
                if expires_at > 0 {
                    s.expiration_queue.insert((expires_at, key), ());
                }
            }
        }
    }
}

fn use_allowance(s: &mut State, account: &Account, spender: &Account, amount: u128, now: u64) {
    let key = (to_account_key(account), to_account_key(spender));

    assert!(amount > 0, "Cannot use amount 0 from allowance");
    let (current_allowance, current_expiration) = s.approvals.get(&key).unwrap_or_else(|| {
        panic!(
            "Allowance does not exist, account {}, spender {}",
            account, spender
        )
    });
    assert!(
        current_expiration == 0 || current_expiration > now,
        "Expired allowance, expiration {} is earlier than now {}",
        current_expiration,
        now
    );
    assert!(
        current_allowance >= amount,
        "Insufficient allowance, current_allowance {}, total spent amount {}",
        current_allowance,
        amount
    );

    let new_amount = current_allowance - amount;
    if new_amount == 0 {
        if current_expiration > 0 {
            s.expiration_queue.remove(&(current_expiration, key));
        }
        s.approvals.remove(&key);
    } else {
        s.approvals.insert(key, (new_amount, current_expiration));
    }
}

fn prune(s: &mut State, now: u64, limit: usize) -> usize {
    let mut pruned = 0;

    for _ in 0..limit {
        match s.expiration_queue.first_key_value() {
            Some((key, _value)) => {
                if key.0 > now {
                    return pruned;
                }
                s.approvals.remove(&key.1);
                s.expiration_queue.remove(&key);
                pruned += 1;
            }
            None => {
                return pruned;
            }
        }
    }
    pruned
}

#[cfg(test)]
mod tests {
    use std::str::FromStr;

    use candid::Principal;
    use icrc_ledger_types::{
        icrc::generic_value::Value,
        icrc1::{account::Account, transfer::Memo},
    };
    use num_bigint::BigUint;
    use proptest::{prelude::any, prop_compose, prop_oneof, proptest, strategy::Strategy};

    use crate::{
        ciborium_to_generic_value,
        config::MAX_MEMO_LENGTH,
        storage::{Operation, Transaction},
    };

    use super::Block;

    #[test]
    fn test_block_hash() {
        let block = Block {
            transaction: Transaction {
                operation: Operation::Transfer {
                    from: Account::from(Principal::anonymous()),
                    to: Account::from(Principal::anonymous()),
                    spender: None,
                    amount: u128::MAX,
                    fee: Some(10_000),
                },
                memo: Some(Memo::default()),
                created_at_time: None,
            },
            timestamp: 1691065957,
            phash: None,
            effective_fee: None,
        };
        // check that it doesn't panic and that it doesn't return a fake hash
        assert_ne!(block.hash(), [0u8; 32]);
    }

    #[test]
    fn test_u128_encoding() {
        // ciborium_to_generic_value should convert u128 to Value::Nat
        let num = u128::MAX; // u128::MAX is 340282366920938463463374607431768211455
        let expected = Value::Nat(candid::Nat(
            BigUint::from_str("340282366920938463463374607431768211455").unwrap(),
        ));

        let cvalue = ciborium::Value::serialized(&num).unwrap();
        let value = ciborium_to_generic_value(&cvalue, 0).unwrap();

        assert_eq!(value, expected);
    }

    prop_compose! {
        fn principal_strategy()
                             (bytes in any::<[u8; 29]>())
                             -> Principal {
            Principal::from_slice(&bytes)
        }
    }

    prop_compose! {
        fn account_strategy()
                           (owner in principal_strategy(),
                            subaccount in proptest::option::of(any::<[u8; 32]>()))
                            -> Account {
            Account { owner, subaccount }
        }
    }

    prop_compose! {
        fn approve_strategy()
                           (from in account_strategy(),
                            spender in account_strategy(),
                            amount in any::<u128>(),
                            expected_allowance in proptest::option::of(any::<u128>()),
                            expires_at in proptest::option::of(any::<u64>()),
                            fee in proptest::option::of(any::<u128>()))
                           -> Operation {
            Operation::Approve { from, spender, amount, expected_allowance, expires_at, fee }
        }
    }

    prop_compose! {
        fn burn_strategy()
                        (from in account_strategy(),
                         amount in any::<u128>())
                        -> Operation {
            Operation::Burn { from, amount }
        }
    }

    prop_compose! {
        fn mint_strategy()
                        (to in account_strategy(),
                         amount in any::<u128>())
                        -> Operation {
            Operation::Mint { to, amount }
        }
    }

    prop_compose! {
        fn transfer_strategy()
                            (from in account_strategy(),
                             to in account_strategy(),
                             spender in proptest::option::of(account_strategy()),
                             amount in any::<u128>(),
                             fee in proptest::option::of(any::<u128>()))
                            -> Operation {
            Operation::Transfer { from, to, spender, amount, fee }
        }
    }

    fn operation_strategy() -> impl Strategy<Value = Operation> {
        prop_oneof![
            approve_strategy(),
            burn_strategy(),
            mint_strategy(),
            transfer_strategy()
        ]
    }

    prop_compose! {
        fn memo_strategy()
                        (bytes in any::<[u8; MAX_MEMO_LENGTH as usize]>())
                        -> Memo {
            Memo::from(bytes.to_vec())
        }
    }

    prop_compose! {
        fn transaction_strategy()
                               (operation in operation_strategy(),
                                created_at_time in proptest::option::of(any::<u64>()),
                                memo in proptest::option::of(memo_strategy()))
                               -> Transaction {
            Transaction { operation, created_at_time, memo }
        }
    }

    prop_compose! {
        // Generate a block with no parent hash set
        fn block_strategy()
                         (transaction in transaction_strategy(),
                          timestamp in any::<u64>(),
                          effective_fee in proptest::option::of(any::<u128>()))
                         -> Block {
            Block { transaction, timestamp, phash: None, effective_fee}
        }
    }

    proptest! {

        #[test]
        fn test_block_to_value(block in block_strategy()) {
            let value = block.to_value()
                .expect("Unable to convert block to value");
            let actual_block = Block::from_value(value)
                .expect("Unable to convert value to block");
            assert_eq!(block, actual_block)
        }
    }
}<|MERGE_RESOLUTION|>--- conflicted
+++ resolved
@@ -427,25 +427,8 @@
             }
         }
 
-<<<<<<< HEAD
-    mutate_state(|s| {
-        let from_balance = s.balances.get(&from_key).unwrap_or_default();
-
-        assert!(from_balance >= amount.saturating_add(crate::config::FEE));
-
-        s.balances
-            .insert(
-                from_key,
-                from_balance - amount.saturating_add(crate::config::FEE),
-            )
-            .expect("failed to update 'from' balance");
-
-        let to_balance = s.balances.get(&to_key).unwrap_or_default();
-        s.balances.insert(to_key, to_balance.saturating_add(amount));
-=======
         s.debit(from_key, total_spent_amount);
         s.credit(to_key, amount);
->>>>>>> 430ccb08
 
         let phash = s.last_block_hash();
         let block_hash = s.emit_block(Block {
