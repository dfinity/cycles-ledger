use candid::Nat;
use ic_stable_structures::{
    memory_manager::{MemoryId, MemoryManager, VirtualMemory},
    storable::Blob,
    BoundedStorable, DefaultMemoryImpl, StableBTreeMap, StableLog, Storable,
};
use icrc_ledger_types::{
    icrc1::{
        account::Account,
        transfer::{BlockIndex, Memo},
    },
    icrc2::approve::ApproveError,
};
use serde::{Deserialize, Serialize};
use std::borrow::Cow;
use std::cell::RefCell;

use crate::{ciborium_to_generic_value, compact_account, GenericTransferError};

const BLOCK_LOG_INDEX_MEMORY_ID: MemoryId = MemoryId::new(1);
const BLOCK_LOG_DATA_MEMORY_ID: MemoryId = MemoryId::new(2);
const BALANCES_MEMORY_ID: MemoryId = MemoryId::new(3);
const APPROVALS_MEMORY_ID: MemoryId = MemoryId::new(4);
const EXPIRATION_QUEUE_MEMORY_ID: MemoryId = MemoryId::new(5);

type VMem = VirtualMemory<DefaultMemoryImpl>;

pub type AccountKey = (Blob<29>, [u8; 32]);
pub type BlockLog = StableLog<Cbor<Block>, VMem, VMem>;
pub type Balances = StableBTreeMap<AccountKey, u128, VMem>;

pub type ApprovalKey = (AccountKey, AccountKey);
#[derive(Clone, Default, Deserialize, Serialize)]
pub struct Allowance {
    pub amount: u128,
    pub expires_at: Option<u64>,
}
const MAX_ALLOWANCE_SIZE: u32 = 46;
pub type Approvals = StableBTreeMap<ApprovalKey, Allowance, VMem>;
pub type ExpirationQueue = StableBTreeMap<(u64, ApprovalKey), (), VMem>;

pub type Hash = [u8; 32];

pub struct Cache {
    // The hash of the last block.
    pub phash: Option<Hash>,
}

#[derive(Serialize, Deserialize, Clone, Debug)]
pub struct Transaction {
    pub operation: Operation,
    #[serde(default)]
    #[serde(skip_serializing_if = "Option::is_none")]
    #[serde(rename = "ts")]
    pub created_at_time: Option<u64>,
    #[serde(default)]
    #[serde(skip_serializing_if = "Option::is_none")]
    pub memo: Option<Memo>,
}

#[derive(Serialize, Deserialize, Clone, Debug)]
pub enum Operation {
    Mint {
        #[serde(with = "compact_account")]
        to: Account,
        #[serde(rename = "amt")]
        amount: u128,
        fee: u128,
    },
    Transfer {
        #[serde(with = "compact_account")]
        from: Account,
        #[serde(with = "compact_account")]
        to: Account,
        #[serde(
            default,
            skip_serializing_if = "Option::is_none",
            with = "compact_account::opt"
        )]
        spender: Option<Account>,
        #[serde(rename = "amt")]
        amount: u128,
        fee: u128,
    },
    Burn {
        #[serde(with = "compact_account")]
        from: Account,
        #[serde(rename = "amt")]
        amount: u128,
        fee: u128,
    },
    Approve {
        #[serde(with = "compact_account")]
        from: Account,
        #[serde(with = "compact_account")]
        spender: Account,
        #[serde(rename = "amt")]
        amount: u128,
        #[serde(skip_serializing_if = "Option::is_none")]
        expected_allowance: Option<u128>,
        #[serde(skip_serializing_if = "Option::is_none")]
        expires_at: Option<u64>,
        fee: u128,
        #[serde(skip_serializing_if = "Option::is_none")]
        memo: Option<Memo>,
    },
}

#[derive(Serialize, Deserialize, Clone, Debug)]
pub struct Block {
    transaction: Transaction,
    #[serde(rename = "ts")]
    pub timestamp: u64,
    #[serde(skip_serializing_if = "Option::is_none")]
    pub phash: Option<[u8; 32]>,
}

impl Block {
    pub fn hash(&self) -> Hash {
        let value = ciborium::Value::serialized(self).unwrap_or_else(|e| {
            panic!(
                "Bug: unable to convert Block to Ciborium Value. Error: {}, Block: {:?}",
                e, self
            )
        });
        match ciborium_to_generic_value(value.clone(), 0) {
            Ok(value) => value.hash(),
            Err(err) =>
                panic!("Bug: unable to convert Ciborium Value to Value. Error: {}, Block: {:?}, Value: {:?}", err, self, value),
        }
    }
}

impl Storable for Allowance {
    fn to_bytes(&self) -> std::borrow::Cow<[u8]> {
        let mut buf = vec![];
        ciborium::ser::into_writer(self, &mut buf).unwrap_or_else(|err| {
            ic_cdk::trap(&format!("{:?}", err));
        });
        Cow::Owned(buf)
    }

    fn from_bytes(bytes: std::borrow::Cow<[u8]>) -> Self {
        ciborium::de::from_reader(&bytes[..]).unwrap_or_else(|err| {
            ic_cdk::trap(&format!("{:?}", err));
        })
    }
}

impl BoundedStorable for Allowance {
    const MAX_SIZE: u32 = MAX_ALLOWANCE_SIZE;
    const IS_FIXED_SIZE: bool = false;
}

pub struct State {
    pub blocks: BlockLog,
    pub balances: Balances,
    pub approvals: Approvals,
    pub expiration_queue: ExpirationQueue,
    // In-memory cache dropped on each upgrade.
    pub cache: Cache,
}

impl State {
    pub fn last_block_hash(&self) -> Option<Hash> {
        self.cache.phash
    }

    pub fn emit_block(&mut self, b: Block) -> Hash {
        let hash = b.hash();
        self.cache.phash = Some(hash);
        self.blocks
            .append(&Cbor(b))
            .expect("failed to append a block");
        hash
    }

    fn compute_last_block_hash(blocks: &BlockLog) -> Option<Hash> {
        let n = blocks.len();
        if n == 0 {
            return None;
        }
        let last_block = blocks.get(n - 1).unwrap();
        Some(last_block.hash())
    }
}

thread_local! {
    /// Static memory manager to manage the memory available for stable structures.
    static MEMORY_MANAGER: RefCell<MemoryManager<DefaultMemoryImpl>> =
        RefCell::new(MemoryManager::init(DefaultMemoryImpl::default()));

    static STATE: RefCell<State> = MEMORY_MANAGER.with(|cell| {
        let mm = cell.borrow();
        let blocks = BlockLog::init(
                mm.get(BLOCK_LOG_INDEX_MEMORY_ID),
                mm.get(BLOCK_LOG_DATA_MEMORY_ID)
            ).expect("failed to initialize the block log");

        RefCell::new(State {
            cache: Cache {
                phash: State::compute_last_block_hash(&blocks),
            },
            blocks,
            balances: Balances::init(mm.get(BALANCES_MEMORY_ID)),
            approvals: Approvals::init(mm.get(APPROVALS_MEMORY_ID)),
            expiration_queue: ExpirationQueue::init(mm.get(EXPIRATION_QUEUE_MEMORY_ID)),
        })
    });
}

pub fn read_state<R>(f: impl FnOnce(&State) -> R) -> R {
    STATE.with(|cell| f(&cell.borrow()))
}

pub fn mutate_state<R>(f: impl FnOnce(&mut State) -> R) -> R {
    STATE.with(|cell| f(&mut cell.borrow_mut()))
}

#[derive(Default)]
pub struct Cbor<T>(pub T)
where
    T: serde::Serialize + serde::de::DeserializeOwned;

impl<T> std::ops::Deref for Cbor<T>
where
    T: serde::Serialize + serde::de::DeserializeOwned,
{
    type Target = T;

    fn deref(&self) -> &Self::Target {
        &self.0
    }
}

impl<T> Storable for Cbor<T>
where
    T: serde::Serialize + serde::de::DeserializeOwned,
{
    fn to_bytes(&self) -> Cow<[u8]> {
        let mut buf = vec![];
        ciborium::ser::into_writer(&self.0, &mut buf).unwrap();
        Cow::Owned(buf)
    }

    fn from_bytes(bytes: Cow<[u8]>) -> Self {
        Self(ciborium::de::from_reader(bytes.as_ref()).unwrap())
    }
}

pub fn to_account_key(account: &Account) -> AccountKey {
    (
        Blob::try_from(account.owner.as_slice())
            .expect("principals cannot be longer than 29 bytes"),
        *account.effective_subaccount(),
    )
}

pub fn balance_of(account: &Account) -> u128 {
    read_state(|s| s.balances.get(&to_account_key(account)).unwrap_or_default())
}

pub fn record_deposit(
    account: &Account,
    amount: u128,
    memo: Option<Memo>,
    now: u64,
    created_at_time: Option<u64>,
) -> (u64, u128, Hash) {
    assert!(amount >= crate::config::FEE);

    let key = to_account_key(account);
    mutate_state(|s| {
        let balance = s.balances.get(&key).unwrap_or_default();
        let new_balance = balance + amount;
        s.balances.insert(key, new_balance);
        let phash = s.last_block_hash();
        let block_hash = s.emit_block(Block {
            transaction: Transaction {
                operation: Operation::Mint {
                    to: *account,
                    amount,
                    fee: crate::config::FEE,
                },
                memo,
                created_at_time,
            },
            timestamp: now,
            phash,
        });
        (s.blocks.len() - 1, new_balance, block_hash)
    })
}

pub fn transfer(
    from: &Account,
    to: &Account,
    spender: Option<Account>,
    amount: u128,
    memo: Option<Memo>,
    now: u64,
<<<<<<< HEAD
) -> Result<(u64, Hash), GenericTransferError> {
=======
    created_at_time: Option<u64>,
) -> (u64, Hash) {
>>>>>>> 55d24c57
    let from_key = to_account_key(from);
    let to_key = to_account_key(to);

    let total_spent_amount = amount.saturating_add(crate::config::FEE);
    let from_balance = read_state(|s| s.balances.get(&from_key).unwrap_or_default());
    assert!(from_balance >= total_spent_amount);

    if spender.is_some() && spender.unwrap() != *from {
        use_allowance(from, &spender.unwrap(), total_spent_amount, now)?;
    }

    mutate_state(|s| {
        s.balances
            .insert(from_key, from_balance - total_spent_amount)
            .expect("failed to update 'from' balance");

        let to_balance = s.balances.get(&to_key).unwrap_or_default();
        s.balances.insert(to_key, to_balance + amount);

        let phash = s.last_block_hash();
        let block_hash = s.emit_block(Block {
<<<<<<< HEAD
            op: Operation::Transfer {
                from: *from,
                to: *to,
                spender,
                amount,
=======
            transaction: Transaction {
                operation: Operation::Transfer {
                    from: *from,
                    to: *to,
                    amount,
                    fee: crate::config::FEE,
                },
>>>>>>> 55d24c57
                memo,
                created_at_time,
            },
            timestamp: now,
            phash,
        });
        Ok((s.blocks.len() - 1, block_hash))
    })
}

pub fn penalize(from: &Account, now: u64) -> (BlockIndex, Hash) {
    let from_key = to_account_key(from);

    mutate_state(|s| {
        let balance = s.balances.get(&from_key).unwrap_or_default();

        if crate::config::FEE >= balance {
            s.balances.remove(&from_key);
        } else {
            s.balances
                .insert(from_key, balance.saturating_sub(crate::config::FEE))
                .expect("failed to update balance");
        }
        let phash = s.last_block_hash();
        let block_hash = s.emit_block(Block {
            transaction: Transaction {
                operation: Operation::Burn {
                    from: *from,
                    amount: 0,
                    fee: crate::config::FEE,
                },
                memo: None,
                created_at_time: None,
            },
            timestamp: now,
            phash,
        });
        (BlockIndex::from(s.blocks.len() - 1), block_hash)
    })
}

pub fn send(
    from: &Account,
    amount: u128,
    memo: Option<Memo>,
    now: u64,
    created_at_time: Option<u64>,
) -> (BlockIndex, Hash) {
    let from_key = to_account_key(from);

    mutate_state(|s| {
        let from_balance = s.balances.get(&from_key).unwrap_or_default();
        let total_balance_deduction = amount.saturating_add(crate::config::FEE);

        assert!(from_balance >= total_balance_deduction);

        s.balances
            .insert(
                from_key,
                from_balance.saturating_sub(total_balance_deduction),
            )
            .expect("failed to update balance");
        let phash = s.last_block_hash();
        let block_hash = s.emit_block(Block {
            transaction: Transaction {
                operation: Operation::Burn {
                    from: *from,
                    amount,
                    fee: crate::config::FEE,
                },
                memo,
                created_at_time,
            },
            timestamp: now,
            phash,
        });
        (BlockIndex::from(s.blocks.len() - 1), block_hash)
    })
}

pub fn allowance(account: &Account, spender: &Account, now: u64) -> Allowance {
    let key = (to_account_key(account), to_account_key(spender));
    let allowance = read_state(|s| s.approvals.get(&key).unwrap_or_default());
    match allowance.expires_at {
        Some(expires_at) => {
            if expires_at > now {
                allowance.clone()
            } else {
                Allowance::default()
            }
        }
        None => allowance.clone(),
    }
}

pub fn approve(
    from: &Account,
    spender: &Account,
    amount: u128,
    expires_at: Option<u64>,
    now: u64,
    expected_allowance: Option<u128>,
    memo: Option<Memo>,
) -> Result<u64, ApproveError> {
    let from_key = to_account_key(from);
    let from_balance = read_state(|s| s.balances.get(&from_key).unwrap_or_default());
    assert!(from_balance >= crate::config::FEE);

    record_approval(from, spender, amount, expires_at, now, expected_allowance)?;

    mutate_state(|s| {
        s.balances
            .insert(from_key, from_balance - crate::config::FEE)
            .expect("failed to update 'from' balance");

        let phash = s.last_block_hash();
        s.emit_block(Block {
            op: Operation::Approve {
                from: *from,
                spender: *spender,
                amount,
                expected_allowance,
                expires_at,
                fee: crate::config::FEE,
                memo,
            },
            timestamp: now,
            phash,
        });
        Ok(s.blocks.len() - 1)
    })
}

const APPROVE_PRUNE_LIMIT: usize = 100;
const REMOTE_FUTURE: u64 = u64::MAX;

fn record_approval(
    from: &Account,
    spender: &Account,
    amount: u128,
    expires_at: Option<u64>,
    now: u64,
    expected_allowance: Option<u128>,
) -> Result<(), ApproveError> {
    prune(now, APPROVE_PRUNE_LIMIT);

    debug_assert!(
        from != spender,
        "self approvals are not allowed, should be checked in the endpoint"
    );

    if expires_at.unwrap_or(REMOTE_FUTURE) <= now {
        return Err(ApproveError::Expired { ledger_time: now });
    }

    let key = (to_account_key(from), to_account_key(spender));

    mutate_state(|s| match s.approvals.get(&key) {
        None => {
            if amount == 0 {
                return Ok(());
            }
            if let Some(expected_allowance) = expected_allowance {
                if expected_allowance != 0 {
                    return Err(ApproveError::AllowanceChanged {
                        current_allowance: Nat::from(0),
                    });
                }
            }
            if let Some(expires_at) = expires_at {
                s.expiration_queue.insert((expires_at, key), ());
            }
            let allowance = Allowance { amount, expires_at };
            s.approvals.insert(key, allowance);
            Ok(())
        }
        Some(allowance) => {
            if let Some(expected_allowance) = expected_allowance {
                if expected_allowance != allowance.amount {
                    return Err(ApproveError::AllowanceChanged {
                        current_allowance: Nat::from(allowance.amount),
                    });
                }
            }
            if amount == 0 {
                if let Some(expires_at) = allowance.expires_at {
                    s.expiration_queue.remove(&(expires_at, key));
                }
                s.approvals.remove(&key);
                return Ok(());
            }
            let new_allowance = Allowance { amount, expires_at };
            s.approvals.insert(key, new_allowance);
            if expires_at != allowance.expires_at {
                if let Some(expires_at) = allowance.expires_at {
                    s.expiration_queue.remove(&(expires_at, key));
                }
                if let Some(expires_at) = expires_at {
                    s.expiration_queue.insert((expires_at, key), ());
                }
            }
            Ok(())
        }
    })
}

fn use_allowance(
    account: &Account,
    spender: &Account,
    amount: u128,
    now: u64,
) -> Result<(), GenericTransferError> {
    let key = (to_account_key(account), to_account_key(spender));

    mutate_state(|s| match s.approvals.get(&key) {
        None => Err(GenericTransferError::InsufficientAllowance { allowance: 0 }),
        Some(allowance) => {
            if allowance.expires_at.unwrap_or(REMOTE_FUTURE) <= now {
                Err(GenericTransferError::InsufficientAllowance { allowance: 0 })
            } else {
                if allowance.amount < amount {
                    return Err(GenericTransferError::InsufficientAllowance {
                        allowance: allowance.amount,
                    });
                }
                let new_amount = allowance
                    .amount
                    .checked_sub(amount)
                    .expect("Underflow when using allowance");
                if new_amount == 0 {
                    if let Some(expires_at) = allowance.expires_at {
                        s.expiration_queue.remove(&(expires_at, key));
                    }
                    s.approvals.remove(&key);
                } else {
                    let new_allowance = Allowance {
                        amount: new_amount,
                        expires_at: allowance.expires_at,
                    };
                    s.approvals.insert(key, new_allowance);
                }
                Ok(())
            }
        }
    })
}

fn prune(now: u64, limit: usize) -> usize {
    let mut pruned = 0;
    mutate_state(|s| {
        for _ in 0..limit {
            match s.expiration_queue.first_key_value() {
                Some((key, _value)) => {
                    if key.0 > now {
                        return;
                    }
                }
                None => {
                    return;
                }
            }
            if let Some((key, _value)) = s.expiration_queue.first_key_value() {
                if key.0 <= now {
                    s.approvals.remove(&key.1);
                    s.expiration_queue.remove(&key);
                    pruned += 1;
                }
            }
        }
        debug_assert!(
            s.expiration_queue.len() <= s.approvals.len(),
            "expiration_queue len ({}) larger than approvals len ({})",
            s.expiration_queue.len(),
            s.approvals.len()
        );
    });
    pruned
}

#[cfg(test)]
mod tests {
    use std::str::FromStr;

    use candid::Principal;
    use icrc_ledger_types::{
        icrc::generic_value::Value,
        icrc1::{account::Account, transfer::Memo},
    };
    use num_bigint::BigUint;

    use crate::{
        ciborium_to_generic_value,
        storage::{Operation, Transaction},
    };

    use super::Block;

    #[test]
    fn test_block_hash() {
        let block = Block {
<<<<<<< HEAD
            op: super::Operation::Transfer {
                from: Account::from(Principal::anonymous()),
                to: Account::from(Principal::anonymous()),
                spender: None,
                amount: u128::MAX,
                fee: 10_000,
=======
            transaction: Transaction {
                operation: Operation::Transfer {
                    from: Account::from(Principal::anonymous()),
                    to: Account::from(Principal::anonymous()),
                    amount: u128::MAX,
                    fee: 10_000,
                },
>>>>>>> 55d24c57
                memo: Some(Memo::default()),
                created_at_time: None,
            },
            timestamp: 1691065957,
            phash: None,
        };
        // check that it doesn't panic and that it doesn't return a fake hash
        assert_ne!(block.hash(), [0u8; 32]);
    }

    #[test]
    fn test_u128_encoding() {
        // ciborium_to_generic_value should convert u128 to Value::Nat
        let num = u128::MAX; // u128::MAX is 340282366920938463463374607431768211455
        let expected = Value::Nat(candid::Nat(
            BigUint::from_str("340282366920938463463374607431768211455").unwrap(),
        ));

        let cvalue = ciborium::Value::serialized(&num).unwrap();
        let value = ciborium_to_generic_value(cvalue, 0).unwrap();

        assert_eq!(value, expected);
    }
}<|MERGE_RESOLUTION|>--- conflicted
+++ resolved
@@ -299,12 +299,8 @@
     amount: u128,
     memo: Option<Memo>,
     now: u64,
-<<<<<<< HEAD
+    created_at_time: Option<u64>,
 ) -> Result<(u64, Hash), GenericTransferError> {
-=======
-    created_at_time: Option<u64>,
-) -> (u64, Hash) {
->>>>>>> 55d24c57
     let from_key = to_account_key(from);
     let to_key = to_account_key(to);
 
@@ -326,21 +322,14 @@
 
         let phash = s.last_block_hash();
         let block_hash = s.emit_block(Block {
-<<<<<<< HEAD
-            op: Operation::Transfer {
-                from: *from,
-                to: *to,
-                spender,
-                amount,
-=======
             transaction: Transaction {
                 operation: Operation::Transfer {
                     from: *from,
                     to: *to,
+                    spender,
                     amount,
                     fee: crate::config::FEE,
                 },
->>>>>>> 55d24c57
                 memo,
                 created_at_time,
             },
@@ -458,7 +447,7 @@
 
         let phash = s.last_block_hash();
         s.emit_block(Block {
-            op: Operation::Approve {
+            transaction: Operation::Approve {
                 from: *from,
                 spender: *spender,
                 amount,
@@ -641,22 +630,14 @@
     #[test]
     fn test_block_hash() {
         let block = Block {
-<<<<<<< HEAD
-            op: super::Operation::Transfer {
-                from: Account::from(Principal::anonymous()),
-                to: Account::from(Principal::anonymous()),
-                spender: None,
-                amount: u128::MAX,
-                fee: 10_000,
-=======
             transaction: Transaction {
                 operation: Operation::Transfer {
                     from: Account::from(Principal::anonymous()),
                     to: Account::from(Principal::anonymous()),
+                    spender: None,
                     amount: u128::MAX,
                     fee: 10_000,
                 },
->>>>>>> 55d24c57
                 memo: Some(Memo::default()),
                 created_at_time: None,
             },
