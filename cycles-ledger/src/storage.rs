--- conflicted
+++ resolved
@@ -930,15 +930,9 @@
     use icrc_ledger_types::{icrc1::account::Account, icrc2::transfer_from::TransferFromError};
 
     pub const UNKNOWN_GENERIC_ERROR: u64 = 100000;
-<<<<<<< HEAD
-    const DENIED_OWNER: u64 = 100001;
-    const CANNOT_TRANSFER_FROM_ZERO: u64 = 100002;
-    const EXPIRED_APPROVAL: u64 = 100003;
-=======
     pub const DENIED_OWNER: u64 = 100001;
     pub const CANNOT_TRANSFER_FROM_ZERO: u64 = 100002;
     pub const EXPIRED_APPROVAL: u64 = 100003;
->>>>>>> aa1d8a90
 
     pub fn anyhow_error(error: anyhow::Error) -> TransferFromError {
         unknown_generic_error(format!("{:#}", error))
@@ -973,7 +967,22 @@
     }
 }
 
-<<<<<<< HEAD
+mod approve {
+    use candid::Nat;
+    use icrc_ledger_types::icrc2::approve::ApproveError;
+
+    pub fn anyhow_error(error: anyhow::Error) -> ApproveError {
+        unknown_generic_error(format!("{:#}", error))
+    }
+
+    pub fn unknown_generic_error(message: String) -> ApproveError {
+        ApproveError::GenericError {
+            error_code: Nat::from(crate::storage::transfer_from::UNKNOWN_GENERIC_ERROR),
+            message,
+        }
+    }
+}
+
 mod send {
     use candid::Nat;
 
@@ -988,19 +997,6 @@
     pub fn unknown_generic_error(message: String) -> SendError {
         SendError::GenericError {
             error_code: Nat::from(UNKNOWN_GENERIC_ERROR),
-=======
-mod approve {
-    use candid::Nat;
-    use icrc_ledger_types::icrc2::approve::ApproveError;
-
-    pub fn anyhow_error(error: anyhow::Error) -> ApproveError {
-        unknown_generic_error(format!("{:#}", error))
-    }
-
-    pub fn unknown_generic_error(message: String) -> ApproveError {
-        ApproveError::GenericError {
-            error_code: Nat::from(crate::storage::transfer_from::UNKNOWN_GENERIC_ERROR),
->>>>>>> aa1d8a90
             message,
         }
     }
@@ -1051,8 +1047,6 @@
             Duplicate { duplicate_of } => Self::Duplicate {
                 duplicate_of: Nat::from(duplicate_of),
             },
-            // TODO: remove InvalidMemo
-            InvalidMemo(_) => todo!(),
             InvalidCreatedAtTime(err) => err.into(),
             GenericError(err) => send::unknown_generic_error(format!("{:#}", err)),
         }
@@ -1350,7 +1344,7 @@
     // Callback for the guard and in case of [deposit_cycles] error.
     // This panics if a mint block has been recorded but the credit
     // function didn't go through.
-    let reinburse = || -> Result<u64, ProcessTransactionError> {
+    let reimburse = || -> Result<u64, ProcessTransactionError> {
         let transaction = Transaction {
             operation: Operation::Mint { to: from, amount },
             created_at_time: None,
@@ -1360,7 +1354,7 @@
         let block_index = process_transaction(transaction.clone(), now)?;
 
         if let Err(err) = mutate_state(|state| state.credit(&from, amount)) {
-            log_error_and_trap(&err.context(format!("Unable to reinburse send: {:?}", transaction)))
+            log_error_and_trap(&err.context(format!("Unable to reimburse send: {:?}", transaction)))
         };
 
         prune(now);
@@ -1373,7 +1367,7 @@
     // add a guard to reimburse in case [deposit_cycles]
     // panics.
     let guard = scopeguard::guard_on_unwind((), |()| {
-        let _ = reinburse();
+        let _ = reimburse();
     });
 
     let deposit_cycles_result = deposit_cycles(CanisterIdRecord { canister_id: to }, amount).await;
@@ -1381,11 +1375,11 @@
     // 3. if 2. fails but doesn't panic then mint cycles
 
     // defuse the guard because 2. didn't panic
-    // to avoid reinbursing twice.
+    // to avoid reimbursing twice.
     ScopeGuard::into_inner(guard);
 
     if let Err((rejection_code, rejection_reason)) = deposit_cycles_result {
-        match reinburse() {
+        match reimburse() {
             Ok(fee_block) => {
                 prune(now);
                 return Err(FailedToSend {
@@ -1397,7 +1391,7 @@
             Err(err) => {
                 // this is a critical error that should not
                 // happen because minting should never fail.
-                log_error_and_trap(&anyhow!("Unable to reinbourse caller: {}", err))
+                log_error_and_trap(&anyhow!("Unable to reimburse caller: {}", err))
             }
         }
     }
