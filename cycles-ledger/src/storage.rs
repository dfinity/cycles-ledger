--- conflicted
+++ resolved
@@ -11,7 +11,7 @@
     endpoints::{BlockWithId, GetBlocksArg, GetBlocksArgs, GetBlocksResult},
     generic_to_ciborium_value,
 };
-use anyhow::{bail, Context};
+use anyhow::{anyhow, bail, Context};
 use candid::{Nat, Principal};
 use ic_canister_log::log;
 use ic_cdk::api::call::{call_with_payment128, RejectionCode};
@@ -1644,10 +1644,9 @@
             if let Err(err) =
                 mutate_state(|state| use_allowance(state, &from, &spender, amount_with_fee, now))
             {
-                let err = anyhow!(err.to_string());
-                log_error_and_trap(
-                    &err.context(format!("Unable to perform withdraw: {:?}", transaction)),
-                );
+                let err =
+                    anyhow!(err).context(format!("Unable to perform withdraw: {:?}", transaction));
+                ic_cdk::trap(&format!("{err:#}"));
             };
         }
     }
@@ -1700,10 +1699,7 @@
                             Err(err) => {
                                 // this is a critical error that should not
                                 // happen because approving should never fail.
-                                log_error_and_trap(&anyhow!(
-                                    "Unable to reimburse approval: {:?}",
-                                    err
-                                ));
+                                ic_cdk::trap(&format!("Unable to reimburse approval: {:#?}", err));
                             }
                         }
                     }
@@ -1719,11 +1715,7 @@
             Err(err) => {
                 // this is a critical error that should not
                 // happen because minting should never fail.
-<<<<<<< HEAD
-                log_error_and_trap(&anyhow!("Unable to reimburse caller: {}", err));
-=======
                 ic_cdk::trap(&format!("Unable to reimburse caller: {}", err))
->>>>>>> be814671
             }
         }
     }
