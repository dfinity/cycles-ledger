use crate::config::Config;
use crate::endpoints::{DataCertificate, DepositResult, SendError};
use crate::logs::{P0, P1};
use crate::memo::{encode_send_memo, validate_memo};
use crate::{
    ciborium_to_generic_value, compact_account,
    config::{self, MAX_MEMO_LENGTH},
    endpoints::{
        GetTransactionsArg, GetTransactionsArgs, GetTransactionsResult, TransactionWithId,
    },
    generic_to_ciborium_value,
};
use anyhow::{anyhow, bail, Context, Error};
use candid::{Nat, Principal};
use ic_canister_log::log;
use ic_cdk::api::management_canister::main::deposit_cycles;
use ic_cdk::api::management_canister::provisional::CanisterIdRecord;
use ic_cdk::api::set_certified_data;
use ic_certified_map::{AsHashTree, RbTree};
use ic_stable_structures::{
    cell::Cell as StableCell,
    memory_manager::{MemoryId, MemoryManager, VirtualMemory},
    storable::Blob,
    DefaultMemoryImpl, StableBTreeMap, StableLog, Storable,
};
use icrc_ledger_types::icrc2::approve::ApproveError;
use icrc_ledger_types::icrc2::transfer_from::TransferFromError;
use icrc_ledger_types::{
    icrc::generic_value::Value,
    icrc1::{
        account::Account,
        transfer::{BlockIndex, Memo},
    },
};
use num_traits::ToPrimitive;
use scopeguard::ScopeGuard;
use serde::{Deserialize, Serialize};
use serde_bytes::ByteBuf;
use std::borrow::Cow;
use std::cell::RefCell;

const BLOCK_LOG_INDEX_MEMORY_ID: MemoryId = MemoryId::new(1);
const BLOCK_LOG_DATA_MEMORY_ID: MemoryId = MemoryId::new(2);
const BALANCES_MEMORY_ID: MemoryId = MemoryId::new(3);
const APPROVALS_MEMORY_ID: MemoryId = MemoryId::new(4);
const EXPIRATION_QUEUE_MEMORY_ID: MemoryId = MemoryId::new(5);
const TRANSACTION_HASH_MEMORY_ID: MemoryId = MemoryId::new(6);
const TRANSACTION_TIMESTAMP_MEMORY_ID: MemoryId = MemoryId::new(7);
const CONFIG_MEMORY_ID: MemoryId = MemoryId::new(8);

type VMem = VirtualMemory<DefaultMemoryImpl>;

pub type AccountKey = (Blob<29>, [u8; 32]);
pub type BlockLog = StableLog<Cbor<Block>, VMem, VMem>;
pub type Balances = StableBTreeMap<AccountKey, u128, VMem>;
pub type TransactionHashes = StableBTreeMap<Hash, u64, VMem>;
pub type TransactionTimeStampKey = (u64, u64);
pub type TransactionTimeStamps = StableBTreeMap<TransactionTimeStampKey, (), VMem>;
pub type ConfigCell = StableCell<Config, VMem>;

pub type ApprovalKey = (AccountKey, AccountKey);
pub type Approvals = StableBTreeMap<ApprovalKey, (u128, u64), VMem>;
pub type ExpirationQueue = StableBTreeMap<(u64, ApprovalKey), (), VMem>;

pub type Hash = [u8; 32];

pub struct Cache {
    // The hash of the last block.
    pub phash: Option<Hash>,
    // The total supply of cycles.
    pub total_supply: u128,
    // The hash tree that is used to certify the chain.
    // It contains the hash and the index of the
    // last block on the chain.
    pub hash_tree: RbTree<&'static str, Vec<u8>>,
}

#[derive(Serialize, Deserialize, Clone, Debug, PartialEq)]
#[serde(try_from = "FlattenedTransaction")]
#[serde(into = "FlattenedTransaction")]
pub struct Transaction {
    pub operation: Operation,
    pub created_at_time: Option<u64>,
    pub memo: Option<Memo>,
}

impl Transaction {
    pub fn hash(&self) -> anyhow::Result<Hash> {
        let value = ciborium::Value::serialized(self).context(format!(
            "Bug: unable to convert Transaction to Ciborium Value. Transaction: {:?}",
            self
        ))?;
        ciborium_to_generic_value(&value.clone(), 0)
            .map(|v| v.hash())
            .context(format!(
                "Bug: unable to convert Ciborium Value to Value. Transaction: {:?}, Value: {:?}",
                self, value
            ))
    }
}

#[derive(Clone, Debug, PartialEq)]
pub enum Operation {
    Mint {
        to: Account,
        amount: u128,
    },
    Transfer {
        from: Account,
        to: Account,
        spender: Option<Account>,
        amount: u128,
        fee: Option<u128>,
    },
    Burn {
        from: Account,
        amount: u128,
    },
    Approve {
        from: Account,
        spender: Account,
        amount: u128,
        expected_allowance: Option<u128>,
        expires_at: Option<u64>,
        fee: Option<u128>,
    },
}

// A [Transaction] but flattened meaning that [Operation]
// fields are mixed with [Transaction] fields.
// workaround to https://github.com/serde-rs/json/issues/625
#[derive(Clone, Debug, Serialize, Deserialize)]
struct FlattenedTransaction {
    // [Transaction] fields.
    #[serde(default)]
    #[serde(skip_serializing_if = "Option::is_none")]
    #[serde(rename = "ts")]
    pub created_at_time: Option<u64>,
    #[serde(default)]
    #[serde(skip_serializing_if = "Option::is_none")]
    pub memo: Option<Memo>,

    // [Operation] fields.
    pub op: String,
    #[serde(default)]
    #[serde(skip_serializing_if = "Option::is_none")]
    #[serde(with = "compact_account::opt")]
    from: Option<Account>,
    #[serde(default)]
    #[serde(skip_serializing_if = "Option::is_none")]
    #[serde(with = "compact_account::opt")]
    to: Option<Account>,
    #[serde(default)]
    #[serde(skip_serializing_if = "Option::is_none")]
    #[serde(with = "compact_account::opt")]
    spender: Option<Account>,
    #[serde(rename = "amt")]
    amount: u128,
    #[serde(default)]
    #[serde(skip_serializing_if = "Option::is_none")]
    fee: Option<u128>,
    #[serde(default)]
    #[serde(skip_serializing_if = "Option::is_none")]
    expected_allowance: Option<u128>,
    #[serde(default)]
    #[serde(skip_serializing_if = "Option::is_none")]
    expires_at: Option<u64>,
}

impl TryFrom<FlattenedTransaction> for Transaction {
    type Error = String;

    fn try_from(value: FlattenedTransaction) -> Result<Self, Self::Error> {
        let operation = match value.op.as_str() {
            "burn" => Operation::Burn {
                from: value
                    .from
                    .ok_or("`from` field required for `burn` operation")?,
                amount: value.amount,
            },
            "mint" => Operation::Mint {
                to: value.to.ok_or("`to` field required for `mint` operation")?,
                amount: value.amount,
            },
            "xfer" => Operation::Transfer {
                from: value
                    .from
                    .ok_or("`from` field required for `xfer` operation")?,
                spender: value.spender,
                to: value.to.ok_or("`to` field required for `xfer` operation")?,
                amount: value.amount,
                fee: value.fee,
            },
            "approve" => Operation::Approve {
                from: value
                    .from
                    .ok_or("`from` field required for `approve` operation")?,
                spender: value
                    .spender
                    .ok_or("`spender` field required for `approve` operation")?,
                amount: value.amount,
                expected_allowance: value.expected_allowance,
                expires_at: value.expires_at,
                fee: value.fee,
            },
            unknown_op => return Err(format!("Unknown op name {}", unknown_op)),
        };
        Ok(Transaction {
            operation,
            created_at_time: value.created_at_time,
            memo: value.memo,
        })
    }
}

impl From<Transaction> for FlattenedTransaction {
    fn from(t: Transaction) -> Self {
        use Operation::*;

        FlattenedTransaction {
            created_at_time: t.created_at_time,
            memo: t.memo,
            op: match &t.operation {
                Burn { .. } => "burn",
                Mint { .. } => "mint",
                Transfer { .. } => "xfer",
                Approve { .. } => "approve",
            }
            .into(),
            from: match &t.operation {
                Transfer { from, .. } | Burn { from, .. } | Approve { from, .. } => Some(*from),
                _ => None,
            },
            to: match &t.operation {
                Mint { to, .. } | Transfer { to, .. } => Some(*to),
                _ => None,
            },
            spender: match &t.operation {
                Transfer { spender, .. } => spender.to_owned(),
                Approve { spender, .. } => Some(*spender),
                _ => None,
            },
            amount: match &t.operation {
                Burn { amount, .. }
                | Mint { amount, .. }
                | Transfer { amount, .. }
                | Approve { amount, .. } => *amount,
            },
            fee: match &t.operation {
                Transfer { fee, .. } | Approve { fee, .. } => fee.to_owned(),
                _ => None,
            },
            expected_allowance: match &t.operation {
                Approve {
                    expected_allowance, ..
                } => expected_allowance.to_owned(),
                _ => None,
            },
            expires_at: match &t.operation {
                Approve { expires_at, .. } => expires_at.to_owned(),
                _ => None,
            },
        }
    }
}

#[derive(Serialize, Deserialize, Clone, Debug, PartialEq)]
pub struct Block {
    #[serde(rename = "tx")]
    pub transaction: Transaction,
    #[serde(rename = "ts")]
    pub timestamp: u64,
    #[serde(skip_serializing_if = "Option::is_none")]
    pub phash: Option<[u8; 32]>,
    #[serde(rename = "fee")]
    #[serde(skip_serializing_if = "Option::is_none")]
    pub effective_fee: Option<u128>,
}

impl Block {
    pub fn from_value(value: Value) -> anyhow::Result<Self> {
        let cvalue = generic_to_ciborium_value(&value, 0).context(format!(
            "Bug: unable to convert Value to Ciborium Value.\nValue: {:?}",
            value
        ))?;
        ciborium::value::Value::deserialized(&cvalue).context(format!(
            "Bug: unable to convert Ciborium Value to Block.\nCiborium Value: {:?}\nValue: {:?}",
            cvalue, value
        ))
    }

    pub fn to_value(&self) -> anyhow::Result<Value> {
        let value = ciborium::Value::serialized(self).context(format!(
            "Bug: unable to convert Block to Ciborium Value.\nBlock: {:?}",
            self
        ))?;
        ciborium_to_generic_value(&value, 0).context(format!(
            "Bug: unable to convert Ciborium Value to Value.\nBlock: {:?}\nValue: {:?}",
            self, value
        ))
    }

    pub fn hash(&self) -> anyhow::Result<Hash> {
        self.to_value()
            .map(|v| v.hash())
            .context("Bug: Unable to calculate block hash")
    }
}

pub struct State {
    pub blocks: BlockLog,
    balances: Balances,
    pub approvals: Approvals,
    pub expiration_queue: ExpirationQueue,
    pub transaction_hashes: TransactionHashes,
    pub transaction_timestamps: TransactionTimeStamps,
    pub config: ConfigCell,
    // In-memory cache dropped on each upgrade.
    cache: Cache,
}

impl State {
    pub fn last_block_hash(&self) -> Option<Hash> {
        self.cache.phash
    }

    pub fn total_supply(&self) -> u128 {
        self.cache.total_supply
    }

    // Return `Ok` if the `account` balance doesn't overflow
    // when credited the `amount`, `Err` otherwise.
    pub fn check_credit_to_account(&self, account: &Account, amount: u128) -> anyhow::Result<u128> {
        let account_key = to_account_key(account);
        let old_balance = self.balances.get(&account_key).unwrap_or_default();
        old_balance
            .checked_add(amount)
            .context("Overflow while changing the account balance")
    }

    // Return `Ok` if total supply doesn't overflow
    // when increased of `amount`, `Err` otherwise.
    pub fn check_total_supply_increase(&self, amount: u128) -> anyhow::Result<u128> {
        self.total_supply()
            .checked_add(amount)
            .context("Overflow while changing the total supply")
    }

    // Combination of `check_credit_to_account` and `check_total_supply_increase`
    pub fn check_credit(&self, account: &Account, amount: u128) -> anyhow::Result<()> {
        let _ = self.check_credit_to_account(account, amount)?;
        let _ = self.check_total_supply_increase(amount)?;
        Ok(())
    }

    // Return `Ok` with the new balance if the `account`
    // balance has enough funds,
    // `Err` with the current balance otherwise
    pub fn check_debit_from_account(&self, account: &Account, amount: u128) -> Result<u128, u128> {
        let account_key = to_account_key(account);
        let old_balance = self.balances.get(&account_key).unwrap_or_default();
        old_balance.checked_sub(amount).ok_or(old_balance)
    }

    // Return `Ok` if total supply doesn't underflow
    // when decreased of `amount`, `Err` otherwise
    pub fn check_total_supply_decrease(&self, amount: u128) -> anyhow::Result<u128> {
        self.total_supply()
            .checked_sub(amount)
            .context("Underflow while changing the total supply")
    }

    /// Increases the balance of an account of the given amount.
    /// Returns an error is either the account balance or the
    /// total supply overflow.
    ///
    /// Invariant: if `self.check_credit_to_account(account, amount).is_ok()`
    /// and `self.check_total_supply_increase(amount).is_ok()` then
    /// `self.credit(account, amount).is_ok()`
    pub fn credit(&mut self, account: &Account, amount: u128) -> anyhow::Result<u128> {
        let account_key = to_account_key(account);
        let old_balance = self.balances.get(&account_key).unwrap_or_default();
        let new_balance = old_balance
            .checked_add(amount)
            .context("Overflow while changing the account balance")?;
        self.cache.total_supply = self
            .total_supply()
            .checked_add(amount)
            .context("Overflow while changing the total supply")?;
        self.balances.insert(account_key, new_balance);
        Ok(new_balance)
    }

    /// Decreases the balance of an account of the given amount.
    pub fn debit(&mut self, account: &Account, amount: u128) -> anyhow::Result<u128> {
        let account_key = to_account_key(account);
        let old_balance = self.balances.get(&account_key).unwrap_or_default();
        let new_balance = old_balance
            .checked_sub(amount)
            .context("Underflow while changing the account balance")?;
        self.cache.total_supply = self
            .total_supply()
            .checked_sub(amount)
            .context("Underflow while changing the total supply")?;
        if new_balance == 0 {
            self.balances.remove(&account_key);
        } else {
            self.balances.insert(account_key, new_balance);
        }
        Ok(new_balance)
    }

    pub fn get_tip_certificate(&self) -> Option<DataCertificate> {
        let certificate = match ic_cdk::api::data_certificate() {
            Some(certificate) => ByteBuf::from(certificate),
            None => return None,
        };
        let hash_tree = ByteBuf::from(
            serde_cbor::to_vec(
                &self
                    .cache
                    .hash_tree
                    .value_range(b"last_block_hash", b"last_block_index"),
            )
            .expect(
                "Bug: unable to write last_block_hash and last_block_index values in the hash_tree",
            ),
        );
        Some(DataCertificate {
            certificate,
            hash_tree,
        })
    }

    /// Returns the root hash of the certified ledger state.
    /// The canister code must call [set_certified_data] with the value this function returns after
    /// each successful modification of the ledger.
    pub fn root_hash(&self) -> Hash {
        self.cache.hash_tree.root_hash()
    }

    pub fn compute_last_block_hash_and_hash_tree(
        blocks: &BlockLog,
    ) -> (Option<Hash>, RbTree<&'static str, Vec<u8>>) {
        let mut hash_tree = RbTree::new();
        let n = blocks.len();
        if n == 0 {
            return (None, hash_tree);
        }
        let last_block_hash = blocks.get(n - 1).unwrap().hash().unwrap();
        populate_last_block_hash_and_hash_tree(&mut hash_tree, n - 1, last_block_hash);
        (Some(last_block_hash), hash_tree)
    }

    pub fn emit_block(&mut self, b: Block) -> Hash {
        let hash = b.hash().unwrap();
        self.cache.phash = Some(hash);
        let tx_hash = b.transaction.hash().unwrap();
        let created_at_time = b.transaction.created_at_time;
        self.blocks
            .append(&Cbor(b))
            .expect("failed to append a block");

        // Change the certified data to point to the new block at the end of the list of blocks
        let block_idx = self.blocks.len() - 1;
        populate_last_block_hash_and_hash_tree(&mut self.cache.hash_tree, block_idx, hash);
        set_certified_data(&self.root_hash());

        if let Some(ts) = created_at_time {
            // Add block index to the list of transactions and set the hash as its key
            self.transaction_hashes
                .insert(tx_hash, self.blocks.len() - 1);
            self.transaction_timestamps
                .insert((ts, self.blocks.len() - 1), ());
        }

        hash
    }

    fn compute_total_supply(balances: &Balances) -> u128 {
        let mut total_supply = 0;
        for (_, balance) in balances.iter() {
            total_supply += balance;
        }
        total_supply
    }
}

thread_local! {
    /// Static memory manager to manage the memory available for stable structures.
    static MEMORY_MANAGER: RefCell<MemoryManager<DefaultMemoryImpl>> =
        RefCell::new(MemoryManager::init(DefaultMemoryImpl::default()));

    static STATE: RefCell<State> = MEMORY_MANAGER.with(|cell| {
        let mm = cell.borrow();
        let blocks = BlockLog::init(
                mm.get(BLOCK_LOG_INDEX_MEMORY_ID),
                mm.get(BLOCK_LOG_DATA_MEMORY_ID)
            ).expect("failed to initialize the block log");
        let balances = Balances::init(mm.get(BALANCES_MEMORY_ID));
        let (phash, hash_tree) = State::compute_last_block_hash_and_hash_tree(&blocks);
        let config = ConfigCell::init(mm.get(CONFIG_MEMORY_ID), Config::default())
            .expect("failed to initialize the config cell");

        RefCell::new(State {
            cache: Cache {
                phash,
                hash_tree,
                total_supply: State::compute_total_supply(&balances),
            },
            blocks,
            balances,
            approvals: Approvals::init(mm.get(APPROVALS_MEMORY_ID)),
            transaction_hashes: TransactionHashes::init(mm.get(TRANSACTION_HASH_MEMORY_ID)),
            transaction_timestamps: TransactionTimeStamps::init(mm.get(TRANSACTION_TIMESTAMP_MEMORY_ID)),
            expiration_queue: ExpirationQueue::init(mm.get(EXPIRATION_QUEUE_MEMORY_ID)),
            config,
        })
    });
}

pub fn read_state<R>(f: impl FnOnce(&State) -> R) -> R {
    STATE.with(|cell| f(&cell.borrow()))
}

pub fn mutate_state<R>(f: impl FnOnce(&mut State) -> R) -> R {
    STATE.with(|cell| f(&mut cell.borrow_mut()))
}

// Prune old approval and transactions
// and performs a sanity check on the
// current state of the ledger.
pub fn prune(now: u64) {
    mutate_state(|state| {
        prune_approvals(now, state, config::APPROVE_PRUNE_LIMIT);
        prune_transactions(now, state, config::TRANSACTION_PRUNE_LIMIT);
    });
    read_state(check_invariants);
}

fn check_invariants(s: &State) {
    if s.expiration_queue.len() > s.approvals.len() {
        log!(
            P0,
            "expiration_queue len ({}) larger than approvals len ({})",
            s.expiration_queue.len(),
            s.approvals.len()
        )
    }
}

pub fn populate_last_block_hash_and_hash_tree(
    hash_tree: &mut RbTree<&'static str, Vec<u8>>,
    last_block_index: u64,
    last_block_hash: Hash,
) {
    hash_tree.insert("last_block_index", last_block_index.to_be_bytes().to_vec());
    hash_tree.insert("last_block_hash", last_block_hash.to_vec());
}

#[derive(Default)]
pub struct Cbor<T>(pub T)
where
    T: serde::Serialize + serde::de::DeserializeOwned;

impl<T> std::ops::Deref for Cbor<T>
where
    T: serde::Serialize + serde::de::DeserializeOwned,
{
    type Target = T;

    fn deref(&self) -> &Self::Target {
        &self.0
    }
}

impl<T> Storable for Cbor<T>
where
    T: serde::Serialize + serde::de::DeserializeOwned,
{
    fn to_bytes(&self) -> Cow<[u8]> {
        let mut buf = vec![];
        ciborium::ser::into_writer(&self.0, &mut buf).unwrap();
        Cow::Owned(buf)
    }

    fn from_bytes(bytes: Cow<[u8]>) -> Self {
        Self(ciborium::de::from_reader(bytes.as_ref()).unwrap())
    }
}

pub fn to_account_key(account: &Account) -> AccountKey {
    (
        Blob::try_from(account.owner.as_slice())
            .expect("principals cannot be longer than 29 bytes"),
        *account.effective_subaccount(),
    )
}

pub fn balance_of(account: &Account) -> u128 {
    read_state(|s| s.balances.get(&to_account_key(account)).unwrap_or_default())
}

pub fn record_deposit(
    account: &Account,
    amount: u128,
    memo: Option<Memo>,
    now: u64,
) -> anyhow::Result<(u64, u128, Hash)> {
    mutate_state(|s| {
        let new_balance = s.credit(account, amount)?;
        let phash = s.last_block_hash();
        let block_hash = s.emit_block(Block {
            transaction: Transaction {
                operation: Operation::Mint {
                    to: *account,
                    amount,
                },
                memo,
                created_at_time: None,
            },
            timestamp: now,
            phash,
            effective_fee: Some(0),
        });
        Ok((s.blocks.len() - 1, new_balance, block_hash))
    })
}

pub fn deposit(
    to: Account,
    amount: u128,
    memo: Option<Memo>,
    now: u64,
) -> anyhow::Result<DepositResult> {
    // check that the amount is at least the fee
    if amount < crate::config::FEE {
        bail!(
            "The requested amount {} to be deposited is \
               less than the cycles ledger fee: {}",
            amount,
            crate::config::FEE
        )
    }

    let block_index = mint(to, amount, memo, now)?;

    prune(now);

    Ok(DepositResult {
        txid: Nat::from(block_index),
        balance: Nat::from(balance_of(&to)),
    })
}

pub fn mint(to: Account, amount: u128, memo: Option<Memo>, now: u64) -> anyhow::Result<u64> {
    if let Err(err) = read_state(|state| state.check_credit(&to, amount)) {
        // This should not happen as the number of total cycles
        // a canister can deposit should never exceed the max.
        // If this happens then the error is logged and returned
        // to the caller.
        let err = err.context(format!("Unable to mint {} cycles to {}", amount, to));
        log!(P0, "{:#}", err);
        return Err(err);
    }

    let block_index = process_transaction(
        Transaction {
            operation: Operation::Mint { to, amount },
            created_at_time: None,
            memo,
        },
        now,
    )?;

    if let Err(err) = mutate_state(|state| state.credit(&to, amount)) {
        // This should not happen because of the checks before
        // and within `process_transaction`.
        // If this happens then log an error and panic so that
        // the state is reset to a valid one.
        log_error_and_trap(&err.context(format!("Unable to credit {} to {}", to, amount)));
    }

    Ok(block_index)
}

const DENIED_PRINCIPALS: [Principal; 2] =
    [Principal::anonymous(), Principal::management_canister()];

fn is_denied_account_owner(principal: &Principal) -> bool {
    DENIED_PRINCIPALS.iter().any(|denied| denied == principal)
}

#[allow(clippy::too_many_arguments)]
pub fn transfer(
    from: Account,
    to: Account,
    spender: Option<Account>,
    amount: u128,
    memo: Option<Memo>,
    now: u64,
    created_at_time: Option<u64>,
    suggested_fee: Option<u128>,
) -> Result<Nat, TransferFromError> {
    use TransferFromError::*;

    // check that no account is owned by a denied principal
    if is_denied_account_owner(&from.owner) {
        return Err(transfer_from::denied_owner(from));
    }
    if is_denied_account_owner(&to.owner) {
        return Err(transfer_from::denied_owner(to));
    }
    if let Some(spender) = spender {
        if is_denied_account_owner(&spender.owner) {
            return Err(transfer_from::denied_owner(spender));
        }
    }

    // if `amount` + `fee` overflows then the user doesn't have enough funds
    let Some(amount_with_fee) = amount.checked_add(config::FEE) else {
        return Err(InsufficientFunds { balance: balance_of(&from).into() });
    };

    // check allowance
    if let Some(spender) = spender {
        if spender != from {
            read_state(|state| check_allowance(state, &from, &spender, amount, now))?;
        }
    }

    // Check that the `from` account has enough funds
    read_state(|state| state.check_debit_from_account(&from, amount_with_fee)).map_err(
        |balance| TransferFromError::InsufficientFunds {
            balance: balance.into(),
        },
    )?;

    // sanity check that the `to` account balance won't overflow
    read_state(|state| state.check_credit_to_account(&to, amount))
        .map_err(transfer_from::anyhow_error)?;

    // sanity check that the total_supply won't underflow
    read_state(|state| state.check_total_supply_decrease(config::FEE))
        .with_context(|| {
            format!(
                "Unable to transfer {} cycles from {} to {} (spender: {:?})",
                amount, from, to, spender
            )
        })
        .map_err(transfer_from::anyhow_error)?;

    let transaction = Transaction {
        operation: Operation::Transfer {
            from,
            to,
            spender,
            amount,
            fee: suggested_fee,
        },
        created_at_time,
        memo,
    };

    let block_index = match process_transaction(transaction.clone(), now) {
        Ok(block_index) => block_index,
        // The ICRC-1 and ICP Ledgers trap when the memo validation fails
        // so we do the same here.
        Err(ProcessTransactionError::InvalidMemo(err)) => ic_cdk::trap(&err.to_string()),
        Err(err) => return Err(err.into()),
    };

    // The operations below should not return an error because of the checks
    // before and inside `process_transaction`.
    // If an error happens, then log it and panic so that
    // the state is reset to a valid one.

    if let Some(spender) = spender {
        if spender != from {
            if let Err(err) =
                mutate_state(|state| use_allowance(state, &from, &spender, amount_with_fee, now))
            {
                let err = anyhow!(err.to_string());
                log_error_and_trap(
                    &err.context(format!("Unable to perform transfer: {:?}", transaction)),
                );
            }
        }
    }

    if let Err(err) = mutate_state(|state| state.debit(&from, amount_with_fee)) {
        log_error_and_trap(&err.context(format!("Unable to perform transfer: {:?}", transaction)))
    };

    if let Err(err) = mutate_state(|state| state.credit(&to, amount)) {
        log_error_and_trap(&err.context(format!("Unable to perform transfer: {:?}", transaction)))
    };

    Ok(Nat::from(block_index))
}

#[derive(Debug)]
enum ProcessTransactionError {
    BadFee { expected_fee: u128 },
    Duplicate { duplicate_of: u64 },
    InvalidMemo(String),
    InvalidCreatedAtTime(CreatedAtTimeValidationError),
    GenericError(anyhow::Error),
}

impl std::error::Error for ProcessTransactionError {
    fn source(&self) -> Option<&(dyn std::error::Error + 'static)> {
        match self {
            Self::GenericError(err) => Some(err.as_ref()),
            _ => None,
        }
    }

    fn description(&self) -> &str {
        // this method is deprecated and not used
        "Error while processing transaction"
    }

    fn cause(&self) -> Option<&dyn std::error::Error> {
        self.source()
    }
}

impl std::fmt::Display for ProcessTransactionError {
    fn fmt(&self, f: &mut std::fmt::Formatter<'_>) -> std::fmt::Result {
        match self {
            Self::BadFee { expected_fee } => {
                write!(f, "Invalid fee, expected fee is {}", expected_fee)
            }
            Self::Duplicate { duplicate_of } => write!(
                f,
                "Input transaction is a duplicate of transaction at index {}",
                duplicate_of
            ),
            Self::InvalidMemo(err) => write!(f, "Invalid memo: {}", err),
            Self::InvalidCreatedAtTime(err) => write!(f, "Invalid created_at_time: {:?}", err),
            Self::GenericError(err) => write!(f, "{:#}", err),
        }
    }
}

impl From<CreatedAtTimeValidationError> for ProcessTransactionError {
    fn from(value: CreatedAtTimeValidationError) -> Self {
        Self::InvalidCreatedAtTime(value)
    }
}

impl From<anyhow::Error> for ProcessTransactionError {
    fn from(error: anyhow::Error) -> Self {
        Self::GenericError(error)
    }
}

mod transfer_from {
    use candid::Nat;
    use icrc_ledger_types::{icrc1::account::Account, icrc2::transfer_from::TransferFromError};

<<<<<<< HEAD
    pub const UNKNOWN_GENERIC_ERROR: u64 = 100000;
=======
    const UNKNOWN_GENERIC_ERROR: u64 = 100000;
    const DENIED_OWNER: u64 = 100001;
>>>>>>> f5950e74
    const CANNOT_TRANSFER_FROM_ZERO: u64 = 100002;
    const EXPIRED_APPROVAL: u64 = 100003;

    pub fn anyhow_error(error: anyhow::Error) -> TransferFromError {
        unknown_generic_error(format!("{:#}", error))
    }

    pub fn denied_owner(account: Account) -> TransferFromError {
        TransferFromError::GenericError {
            error_code: Nat::from(DENIED_OWNER),
            message: format!("Owner of the account {} cannot make transactions", account),
        }
    }

    pub fn unknown_generic_error(message: String) -> TransferFromError {
        TransferFromError::GenericError {
            error_code: Nat::from(UNKNOWN_GENERIC_ERROR),
            message,
        }
    }

    pub fn cannot_transfer_from_zero() -> TransferFromError {
        TransferFromError::GenericError {
            error_code: Nat::from(CANNOT_TRANSFER_FROM_ZERO),
            message: "The transfer_from 0 cycles is not possible".into(),
        }
    }

    pub fn expired_approval() -> TransferFromError {
        TransferFromError::GenericError {
            error_code: Nat::from(EXPIRED_APPROVAL),
            message: "Approval has expired".into(),
        }
    }
}

mod send {
    use candid::Nat;

    use crate::endpoints::SendError;

    use super::transfer_from::UNKNOWN_GENERIC_ERROR;

    pub fn anyhow_error(error: anyhow::Error) -> SendError {
        unknown_generic_error(format!("{:#}", error))
    }

    pub fn unknown_generic_error(message: String) -> SendError {
        SendError::GenericError {
            error_code: Nat::from(UNKNOWN_GENERIC_ERROR),
            message,
        }
    }
}

impl From<ProcessTransactionError> for TransferFromError {
    fn from(error: ProcessTransactionError) -> Self {
        use ProcessTransactionError::*;

        match error {
            BadFee { expected_fee } => Self::BadFee {
                expected_fee: Nat::from(expected_fee),
            },
            Duplicate { duplicate_of } => Self::Duplicate {
                duplicate_of: Nat::from(duplicate_of),
            },
            // The Ledger should always trap if the memo validation fails
            // so this branch should never be reached.
            InvalidMemo(error) => transfer_from::unknown_generic_error(error.to_string()),
            InvalidCreatedAtTime(err) => err.into(),
            GenericError(error) => transfer_from::unknown_generic_error(format!("{:#}", error)),
        }
    }
}

impl From<ProcessTransactionError> for SendError {
    fn from(error: ProcessTransactionError) -> Self {
        use ProcessTransactionError::*;

        match error {
            BadFee { expected_fee } => Self::BadFee {
                expected_fee: Nat::from(expected_fee),
            },
            Duplicate { duplicate_of } => Self::Duplicate {
                duplicate_of: Nat::from(duplicate_of),
            },
            // TODO: remove InvalidMemo
            InvalidMemo(_) => todo!(),
            InvalidCreatedAtTime(err) => err.into(),
            GenericError(err) => send::unknown_generic_error(format!("{:#}", err)),
        }
    }
}

#[derive(Debug)]
enum UseAllowanceError {
    CannotDeduceZero,
    ExpiredApproval,
    InsufficientAllowance { allowance: u128 },
}

impl std::fmt::Display for UseAllowanceError {
    fn fmt(&self, f: &mut std::fmt::Formatter<'_>) -> std::fmt::Result {
        use UseAllowanceError::*;

        match self {
            CannotDeduceZero => write!(f, "The transfer_from 0 cycles is not possible"),
            ExpiredApproval => write!(f, "Approval has expired"),
            InsufficientAllowance { allowance } => {
                write!(f, "Insufficient allowance {}", allowance)
            }
        }
    }
}

impl From<UseAllowanceError> for TransferFromError {
    fn from(value: UseAllowanceError) -> Self {
        use UseAllowanceError::*;

        match value {
            CannotDeduceZero => transfer_from::cannot_transfer_from_zero(),
            ExpiredApproval { .. } => transfer_from::expired_approval(),
            InsufficientAllowance { allowance } => Self::InsufficientAllowance {
                allowance: allowance.into(),
            },
        }
    }
}

// Validates the suggested fee and returns the effective fee.
// If the validation fails then return Err with the expected fee.
fn validate_suggested_fee(op: &Operation) -> Result<Option<u128>, u128> {
    use Operation as Op;

    match op {
        Op::Burn { .. } | Op::Mint { .. } => Ok(Some(0)),
        Op::Transfer { fee, .. } | Op::Approve { fee, .. } => {
            if fee.is_some() && fee != &Some(config::FEE) {
                return Err(config::FEE);
            }
            Ok(fee.is_none().then_some(config::FEE))
        }
    }
}

fn process_transaction(transaction: Transaction, now: u64) -> Result<u64, ProcessTransactionError> {
    process_block(transaction, now, None)
}

fn process_block(
    transaction: Transaction,
    now: u64,
    effective_fee: Option<u128>,
) -> Result<u64, ProcessTransactionError> {
    use ProcessTransactionError as PTErr;

    validate_memo(&transaction.memo).map_err(PTErr::InvalidMemo)?;

    validate_created_at_time(&transaction.created_at_time, now)?;

    let effective_fee = validate_suggested_fee(&transaction.operation)
        .map(|fee| effective_fee.or(fee))
        .map_err(|expected_fee| PTErr::BadFee { expected_fee })?;

    // sanity check that the transaction can be hashed
    let tx_hash = match transaction.hash() {
        Ok(tx_hash) => tx_hash,
        Err(err) => {
            let err = err.context(format!("Unable to process transaction {:?}", transaction));
            log!(P0, "{:#}", err);
            return Err(PTErr::from(err));
        }
    };

    // check whether transaction is a duplicate
    if let Some(block_index) = read_state(|state| state.transaction_hashes.get(&tx_hash)) {
        return Err(PTErr::Duplicate {
            duplicate_of: block_index,
        });
    }

    let block = Block {
        transaction,
        timestamp: now,
        phash: read_state(|state| state.last_block_hash()),
        effective_fee,
    };

    // sanity check that block can be hashed
    if let Err(err) = block.hash() {
        let err = err.context(format!("Unable to process block {:?}", block));
        log!(P0, "{:#}", err);
        return Err(PTErr::from(err));
    }

    let _ = mutate_state(|state| state.emit_block(block));
    let block_index = read_state(|state| state.blocks.len() - 1);

    Ok(block_index)
}

#[derive(Debug)]
pub enum CreatedAtTimeValidationError {
    TooOld,
    InTheFuture { ledger_time: u64 },
}

impl From<CreatedAtTimeValidationError> for TransferFromError {
    fn from(value: CreatedAtTimeValidationError) -> Self {
        match value {
            CreatedAtTimeValidationError::TooOld => Self::TooOld,
            CreatedAtTimeValidationError::InTheFuture { ledger_time } => {
                Self::CreatedInFuture { ledger_time }
            }
        }
    }
}

impl From<CreatedAtTimeValidationError> for SendError {
    fn from(value: CreatedAtTimeValidationError) -> Self {
        match value {
            CreatedAtTimeValidationError::TooOld => Self::TooOld,
            CreatedAtTimeValidationError::InTheFuture { ledger_time } => {
                Self::CreatedInFuture { ledger_time }
            }
        }
    }
}

impl From<CreatedAtTimeValidationError> for ApproveError {
    fn from(value: CreatedAtTimeValidationError) -> Self {
        match value {
            CreatedAtTimeValidationError::TooOld => Self::TooOld,
            CreatedAtTimeValidationError::InTheFuture { ledger_time } => {
                Self::CreatedInFuture { ledger_time }
            }
        }
    }
}

pub fn validate_created_at_time(
    created_at_time: &Option<u64>,
    now: u64,
) -> Result<(), CreatedAtTimeValidationError> {
    let Some(created_at_time) = created_at_time else { return Ok(())};
    if created_at_time
        .saturating_add(config::TRANSACTION_WINDOW.as_nanos() as u64)
        .saturating_add(config::PERMITTED_DRIFT.as_nanos() as u64)
        < now
    {
        return Err(CreatedAtTimeValidationError::TooOld);
    }

    if created_at_time > &now.saturating_add(config::PERMITTED_DRIFT.as_nanos() as u64) {
        return Err(CreatedAtTimeValidationError::InTheFuture { ledger_time: now });
    }
    Ok(())
}

/// Add a log entry with high priority for the error and trap.
pub fn log_error_and_trap(err: &Error) -> ! {
    // The alternate selector {:#} prints the causes too, see
    // https://docs.rs/anyhow/latest/anyhow/struct.Error.html#display-representations.
    log!(P0, "{:#}", err);
    ic_cdk::trap(&format!("{}", err))
}

const PENALIZE_MEMO: [u8; MAX_MEMO_LENGTH as usize] = [u8::MAX; MAX_MEMO_LENGTH as usize];

// Penalize the `from` account by burning fee tokens. Do nothing if `from`'s balance
// is lower than [crate::config::FEE].
pub fn penalize(from: &Account, now: u64) -> Option<(BlockIndex, Hash)> {
    log!(
        P1,
        "[penalize]: account {:?} is being penalized at timestamp {}",
        from,
        now
    );

    let balance = balance_of(from);

    mutate_state(|s| {
        if balance < crate::config::FEE {
            log!(
                P1,
                "[penalize]: account {:?} cannot be penalized as its balance {} is too low.",
                from,
                balance
            );
            return None;
        }

        if let Err(err) = s.debit(from, crate::config::FEE) {
            log_error_and_trap(&err.context(format!("Unable to penalize account {:?}", from)))
        }
        let phash = s.last_block_hash();
        let block_hash = s.emit_block(Block {
            transaction: Transaction {
                operation: Operation::Burn {
                    from: *from,
                    amount: crate::config::FEE,
                },
                memo: Some(Memo(ByteBuf::from(PENALIZE_MEMO))),
                created_at_time: None,
            },
            timestamp: now,
            phash,
            effective_fee: Some(0),
        });
        Some((BlockIndex::from(s.blocks.len() - 1), block_hash))
    })
}

// candid::Principal has these two consts as private
const CANDID_PRINCIPAL_MAX_LENGTH_IN_BYTES: usize = 29;
const CANDID_PRINCIPAL_SELF_AUTHENTICATING_TAG: u8 = 2;

fn is_self_authenticating(principal: &Principal) -> bool {
    principal
        .as_slice()
        .get(CANDID_PRINCIPAL_MAX_LENGTH_IN_BYTES - 1)
        .is_some_and(|b| *b == CANDID_PRINCIPAL_SELF_AUTHENTICATING_TAG)
}

pub async fn send(
    from: Account,
    to: Principal,
    amount: u128,
    now: u64,
    created_at_time: Option<u64>,
) -> Result<Nat, SendError> {
    use SendError::*;

    if is_self_authenticating(&to) {
        // if it is not an opaque principal ID, the user is trying to send to a non-canister target
        return Err(InvalidReceiver { receiver: to });
    }

    // if `amount` + `fee` overflows then the user doesn't have enough funds
    let Some(amount_with_fee) = amount.checked_add(config::FEE) else {
        return Err(InsufficientFunds { balance: balance_of(&from).into() });
    };

    // check that the `from` account has enough funds
    read_state(|state| state.check_debit_from_account(&from, amount_with_fee)).map_err(
        |balance| InsufficientFunds {
            balance: balance.into(),
        },
    )?;

    // sanity check that the total_supply won't underflow
    read_state(|state| state.check_total_supply_decrease(amount_with_fee))
        .with_context(|| format!("Unable to send {} cycles from {} to {}", amount, from, to))
        .map_err(send::anyhow_error)?;

    // The send process involves 3 steps:
    // 1. burn cycles + fee
    // 2. call deposit_cycles on the management canister
    // 3. if 2. fails then mint cycles

    // 1. burn cycles + fee

    let transaction = Transaction {
        operation: Operation::Burn { from, amount },
        created_at_time,
        memo: Some(encode_send_memo(&to)),
    };

    let block_index = process_block(transaction.clone(), now, Some(config::FEE))?;

    if let Err(err) = mutate_state(|state| state.debit(&from, amount_with_fee)) {
        log_error_and_trap(&err.context(format!("Unable to perform send: {:?}", transaction)))
    };

    prune(now);

    // set a guard in case deposit_cycles panics

    // Callback for the guard and in case of [deposit_cycles] error.
    // This panics in case a mint block has been recorded but the credit
    // function didn't go through.
    let reinburse = || -> Result<u64, ProcessTransactionError> {
        let transaction = Transaction {
            operation: Operation::Mint { to: from, amount },
            created_at_time: None,
            memo: Some(Memo::from(ByteBuf::from(PENALIZE_MEMO))),
        };

        let block_index = process_transaction(transaction.clone(), now)?;

        if let Err(err) = mutate_state(|state| state.credit(&from, amount)) {
            log_error_and_trap(&err.context(format!("Unable to reinburse send: {:?}", transaction)))
        };

        prune(now);

        Ok(block_index)
    };

    // 2. call deposit_cycles on the management canister

    // add a guard to reimbourse in case [deposit_cycles]
    // panics.
    let guard = scopeguard::guard_on_unwind((), |()| {
        let _ = reinburse();
    });

    let deposit_cycles_result = deposit_cycles(CanisterIdRecord { canister_id: to }, amount).await;

    // 3. if 2. fails but doesn't panic then mint cycles

    // defuse the guard because 2. didn't panic
    // to avoid reinbursing twice.
    ScopeGuard::into_inner(guard);

    if let Err((rejection_code, rejection_reason)) = deposit_cycles_result {
        match reinburse() {
            Ok(fee_block) => {
                prune(now);
                return Err(FailedToSend {
                    fee_block: Some(Nat::from(fee_block)),
                    rejection_code,
                    rejection_reason,
                });
            }
            Err(err) => {
                // this is a critical error that should not
                // happen because minting should never fail.
                log_error_and_trap(&anyhow!("Unable to reinbourse caller: {}", err))
            }
        }
    }

    Ok(Nat::from(block_index))
}

pub fn allowance(account: &Account, spender: &Account, now: u64) -> (u128, u64) {
    let key = (to_account_key(account), to_account_key(spender));
    let allowance = read_state(|s| s.approvals.get(&key).unwrap_or_default());
    if allowance.1 > 0 && allowance.1 < now {
        return (0, 0);
    }
    allowance
}

#[allow(clippy::too_many_arguments)]
pub fn approve(
    from_spender: (&Account, &Account),
    amount: u128,
    expires_at: Option<u64>,
    now: u64,
    expected_allowance: Option<u128>,
    memo: Option<Memo>,
    created_at_time: Option<u64>,
    suggested_fee: Option<u128>,
) -> u64 {
    let from = from_spender.0;
    let spender = from_spender.1;

    mutate_state(|s| {
        record_approval(s, from, spender, amount, expires_at);

        if let Err(err) = s.debit(from, crate::config::FEE) {
            log_error_and_trap(&err.context("Unable to approve"))
        }

        let phash = s.last_block_hash();
        s.emit_block(Block {
            transaction: Transaction {
                operation: Operation::Approve {
                    from: *from,
                    spender: *spender,
                    amount,
                    expected_allowance,
                    expires_at,
                    fee: suggested_fee,
                },
                memo,
                created_at_time,
            },
            timestamp: now,
            phash,
            effective_fee: suggested_fee.is_none().then_some(config::FEE),
        });
        s.blocks.len() - 1
    })
}

fn record_approval(
    s: &mut State,
    from: &Account,
    spender: &Account,
    amount: u128,
    expires_at: Option<u64>,
) {
    let key = (to_account_key(from), to_account_key(spender));

    let expires_at = expires_at.unwrap_or(0);

    match s.approvals.get(&key) {
        None => {
            if amount == 0 {
                log!(P0, "[record_approval]: amount was set to 0");
                return;
            }
            if expires_at > 0 {
                s.expiration_queue.insert((expires_at, key), ());
            }
            s.approvals.insert(key, (amount, expires_at));
        }
        Some((_, current_expiration)) => {
            if amount == 0 {
                if current_expiration > 0 {
                    s.expiration_queue.remove(&(current_expiration, key));
                }
                s.approvals.remove(&key);
                return;
            }
            s.approvals.insert(key, (amount, expires_at));
            if expires_at != current_expiration {
                if current_expiration > 0 {
                    s.expiration_queue.remove(&(current_expiration, key));
                }
                if expires_at > 0 {
                    s.expiration_queue.insert((expires_at, key), ());
                }
            }
        }
    }
}

fn check_allowance(
    s: &State,
    account: &Account,
    spender: &Account,
    amount: u128,
    now: u64,
) -> Result<(u128, u64), UseAllowanceError> {
    use UseAllowanceError::*;

    let key = (to_account_key(account), to_account_key(spender));

    if amount == 0 {
        return Err(CannotDeduceZero);
    }

    let (current_allowance, current_expiration) = s
        .approvals
        .get(&key)
        .ok_or(InsufficientAllowance { allowance: 0 })?;

    if !(current_expiration == 0 || current_expiration > now) {
        return Err(ExpiredApproval);
    }

    let new_allowance = current_allowance
        .checked_sub(amount)
        .ok_or(InsufficientAllowance {
            allowance: current_allowance,
        })?;

    Ok((new_allowance, current_expiration))
}

fn use_allowance(
    s: &mut State,
    account: &Account,
    spender: &Account,
    amount: u128,
    now: u64,
) -> Result<(), UseAllowanceError> {
    let (new_amount, expiration) = check_allowance(s, account, spender, amount, now)?;

    let key = (to_account_key(account), to_account_key(spender));

    if new_amount == 0 {
        if expiration > 0 {
            s.expiration_queue.remove(&(expiration, key));
        }
        s.approvals.remove(&key);
    } else {
        s.approvals.insert(key, (new_amount, expiration));
    }

    Ok(())
}

fn prune_approvals(now: u64, s: &mut State, limit: usize) {
    let mut pruned = 0;
    for _ in 0..limit {
        match s.expiration_queue.first_key_value() {
            None => break,
            Some((key, _)) if key.0 > now => break,
            Some((key, _value)) => {
                if s.approvals.remove(&key.1).is_none() {
                    log!(P0, "Unable to find the approval for {:?}", key.1,)
                }
                s.expiration_queue.remove(&key);
                pruned += 1;
            }
        }
    }
    if pruned > 0 {
        log!(P1, "Pruned {} approvals", pruned);
    }
}

// Returns true if the [timestamp] is before the transaction
// window. Transactions with created_at_time before the transaction
// window are eligible for pruning.
fn is_before_transaction_window(timestamp: u64, now: u64) -> bool {
    timestamp
        .saturating_add(config::TRANSACTION_WINDOW.as_nanos() as u64)
        .saturating_add(config::PERMITTED_DRIFT.as_nanos() as u64)
        < now
}

fn prune_transactions(now: u64, s: &mut State, limit: usize) {
    let mut pruned = 0;
    while let Some(((timestamp, block_idx), _)) = s.transaction_timestamps.first_key_value() {
        if pruned >= limit || !is_before_transaction_window(timestamp, now) {
            return;
        }
        s.transaction_timestamps.remove(&(timestamp, block_idx));
        pruned += 1;

        let Some(block) = s.blocks.get(block_idx) else {
            log!(P0,
                "Cannot find block with id: {}. The block id was associated \
                with the timestamp: {} and was selected for pruning from \
                the timestamp and hashes pools",
                block_idx,
                timestamp
            );
            continue;
        };
        let tx_hash = match block.transaction.hash() {
            Ok(tx_hash) => tx_hash,
            Err(err) => {
                log!(
                    P0,
                    "Cannot calculate hash of transaction for block id: {}. Error: {}",
                    block_idx,
                    err,
                );
                continue;
            }
        };
        match s.transaction_hashes.remove(&tx_hash) {
            None => {
                log!(P0,
                    "Transaction hash: {} for block id: {} was not found in the transaction hashes pool",
                    hex::encode(tx_hash),
                    block_idx
                );
            }
            // Transactions before and after the deduplication window never make it into storage as they are
            // rejected by the deduplication method.
            // Therefore, two tx hashes cannot exists within the deduplication window. This means that two
            // entries in the ´transaction_timestamp´ struct with the same ´created_at_timestamps´ but different
            // ´block_index´ cannot point to two blocks with identical transaction hashes within the deduplication window.
            // Example: if the ´transaction_timestamp´ storage has the entries [(time_a,block_a),(time_a,block_b)] then
            // the hashes of the transactions in block_a and block_b cannot be identical
            Some(found_block_idx) if found_block_idx != block_idx => {
                log!(
                    P0,
                    "Block id: {} associated with the transaction hash: {} in the \
                     transaction hashes pool is different from the expected block id: {}. \
                     This is likely because there are multiple blocks with the same \
                     transaction within the transaction window.",
                    found_block_idx,
                    hex::encode(tx_hash),
                    block_idx,
                );
            }
            Some(_) => {}
        }
    }
}

pub fn get_transactions(args: GetTransactionsArgs) -> GetTransactionsResult {
    let log_length = read_state(|state| state.blocks.len());
    let max_length = read_state(|state| state.config.get().max_transactions_per_request);
    let mut transactions = Vec::new();
    for GetTransactionsArg { start, length } in args {
        let remaining_length = max_length.saturating_sub(transactions.len() as u64);
        if remaining_length == 0 {
            break;
        }
        let start = match start.0.to_u64() {
            Some(start) if start < log_length => start,
            _ => continue, // TODO(FI-924): log this error
        };
        let end_excluded = match length.0.to_u64() {
            Some(length) => log_length.min(start + remaining_length.min(length)),
            None => continue, // TODO(FI-924): log this error
        };
        read_state(|state| {
            for id in start..end_excluded {
                let transaction = state
                    .blocks
                    .get(id)
                    .unwrap_or_else(|| panic!("Bug: unable to find block at index {}!", id))
                    .0
                    .to_value()
                    .unwrap_or_else(|e| panic!("Error on block at index {}: {}", id, e));
                let transaction_with_id = TransactionWithId {
                    id: Nat::from(id),
                    transaction,
                };
                transactions.push(transaction_with_id);
            }
        });
    }
    GetTransactionsResult {
        log_length: Nat::from(log_length),
        transactions,
        archived_transactions: vec![],
    }
}

#[cfg(test)]
mod tests {
    use candid::Principal;
    use ic_certified_map::RbTree;
    use ic_stable_structures::{
        memory_manager::{MemoryId, MemoryManager},
        Storable, VectorMemory,
    };
    use icrc_ledger_types::{
        icrc1::{account::Account, transfer::Memo},
        icrc3,
    };
    use proptest::{
        prelude::any, prop_assert, prop_assert_eq, prop_compose, prop_oneof, proptest,
        strategy::Strategy,
    };

    use crate::{
        config::{self, MAX_MEMO_LENGTH},
        storage::{prune_approvals, to_account_key, Cbor, Operation, Transaction},
    };

    use super::{
        prune_transactions, Approvals, Balances, Block, BlockLog, Cache, ConfigCell,
        ExpirationQueue, State, TransactionHashes, TransactionTimeStamps,
    };

    prop_compose! {
        fn principal_strategy()
                             (bytes in any::<[u8; 29]>())
                             -> Principal {
            Principal::from_slice(&bytes)
        }
    }

    prop_compose! {
        fn account_strategy()
                           (owner in principal_strategy(),
                            subaccount in proptest::option::of(any::<[u8; 32]>()))
                            -> Account {
            Account { owner, subaccount }
        }
    }

    prop_compose! {
        fn approve_strategy()
                           (from in account_strategy(),
                            spender in account_strategy(),
                            amount in any::<u128>(),
                            expected_allowance in proptest::option::of(any::<u128>()),
                            expires_at in proptest::option::of(any::<u64>()),
                            fee in proptest::option::of(any::<u128>()))
                           -> Operation {
            Operation::Approve { from, spender, amount, expected_allowance, expires_at, fee }
        }
    }

    prop_compose! {
        fn burn_strategy()
                        (from in account_strategy(),
                         amount in any::<u128>())
                        -> Operation {
            Operation::Burn { from, amount }
        }
    }

    prop_compose! {
        fn mint_strategy()
                        (to in account_strategy(),
                         amount in any::<u128>())
                        -> Operation {
            Operation::Mint { to, amount }
        }
    }

    prop_compose! {
        fn transfer_strategy()
                            (from in account_strategy(),
                             to in account_strategy(),
                             spender in proptest::option::of(account_strategy()),
                             amount in any::<u128>(),
                             fee in proptest::option::of(any::<u128>()))
                            -> Operation {
            Operation::Transfer { from, to, spender, amount, fee }
        }
    }

    fn operation_strategy() -> impl Strategy<Value = Operation> {
        prop_oneof![
            approve_strategy(),
            burn_strategy(),
            mint_strategy(),
            transfer_strategy()
        ]
    }

    prop_compose! {
        fn memo_strategy()
                        (bytes in any::<[u8; MAX_MEMO_LENGTH as usize]>())
                        -> Memo {
            Memo::from(bytes.to_vec())
        }
    }

    prop_compose! {
        fn transaction_strategy()
                               (operation in operation_strategy(),
                                created_at_time in proptest::option::of(any::<u64>()),
                                memo in proptest::option::of(memo_strategy()))
                               -> Transaction {
            Transaction { operation, created_at_time, memo }
        }
    }

    prop_compose! {
        // Generate a block with no parent hash set
        fn block_strategy()
                         (transaction in transaction_strategy(),
                          timestamp in any::<u64>(),
                          effective_fee in proptest::option::of(any::<u128>()))
                         -> Block {
            Block { transaction, timestamp, phash: None, effective_fee}
        }
    }

    // Use proptest to genereate blocks and call
    // cbor(block).to_bytes()/from_bytes(), to_value and
    // hash on them.
    // The test succeeeds if hash never panics, which means
    // that `Block::to_value` is always safe to call.
    #[test]
    fn test_block_ser_to_value_and_hash() {
        let test_conf = proptest::test_runner::Config {
            // Increase the cases so that more blocks are tested.
            // 2048 cases take around 0.89s to run.
            cases: 2048,
            // Fail as soon as one test fails, all blocks should
            // pass the test
            max_local_rejects: 1,
            max_shrink_iters: 0,
            ..Default::default()
        };
        proptest!(test_conf, |(block in block_strategy())| {
            let cblock = Cbor(block.clone());
            let actual_block = Cbor::<Block>::from_bytes(cblock.to_bytes());
            prop_assert_eq!(&block, &actual_block.0, "{:?}", block);

            let value = block.to_value()
                .expect("Unable to convert value to block");
            let actual_block = Block::from_value(value)
                .expect("Unable to convert value to block");
            prop_assert_eq!(&block, &actual_block, "{:?}", block);
            prop_assert!(block.hash().is_ok(), "{:?}", block)
        });
    }

    #[test]
    fn test_block_schema() {
        let test_conf = proptest::test_runner::Config {
            // Increase the cases so that more blocks are tested.
            // 2048 cases take around 0.89s to run.
            cases: 2048,
            // Fail as soon as one test fails, all blocks should
            // pass the test
            max_local_rejects: 1,
            max_shrink_iters: 0,
            ..Default::default()
        };
        proptest!(test_conf, |(block in block_strategy())| {
            let value = block.to_value()
                .expect("Unable to convert value to block");
            if let Err(err) = icrc3::schema::validate(&value) {
                panic!("block {} is not a valid icrc3 block. Errors:\n{}", value, err)
            }
        });
    }

    #[test]
    fn test_prune_approvals() {
        let test_conf = proptest::test_runner::Config {
            // creating the state is quite slow and therefore
            // we limit the test cases to 1 with no shrinking
            cases: 1,
            max_shrink_iters: 0,
            ..Default::default()
        };
        let from_spenders_strategy: Vec<_> = (0..10)
            .map(|_| (account_strategy(), account_strategy()))
            .collect();
        proptest!(test_conf, move |(from_spenders in from_spenders_strategy)| {
            let mut state = new_test_state();
            let curr = 2;
            let expired = 1;

            // 6 expired approvals to be pruned and 4 not
            for (block_idx, (from, spender)) in from_spenders.iter().enumerate() {
                let from_key = to_account_key(from);
                let spender_key = to_account_key(spender);
                let key = (from_key, spender_key);
                state.approvals.insert(key, (1, block_idx as u64));
                let expires_at = if block_idx < 6 { expired } else { curr };
                state.expiration_queue.insert((expires_at, key), ());
            }

            // prune no approvals if now == 0
            prune_approvals(expired - 1, &mut state, usize::MAX);
            prop_assert_eq!(state.approvals.len(), from_spenders.len() as u64);
            prop_assert_eq!(state.expiration_queue.len(), from_spenders.len() as u64);

            // prune only 2 approvals if now == expired but limit == 2
            prune_approvals(expired, &mut state, 2);
            prop_assert_eq!(state.approvals.len() + 2, from_spenders.len() as u64);
            prop_assert_eq!(state.expiration_queue.len() + 2, from_spenders.len() as u64);

            // prune only 4 approvals if now == expired
            prune_approvals(expired, &mut state, usize::MAX);
            prop_assert_eq!(state.approvals.len() + 6, from_spenders.len() as u64);
            prop_assert_eq!(state.expiration_queue.len() + 6, from_spenders.len() as u64);

            // do not prune anything else because the last 4 approvals have created_at_time == curr
            prune_approvals(expired, &mut state, usize::MAX);
            prop_assert_eq!(state.approvals.len() + 6, from_spenders.len() as u64);
            prop_assert_eq!(state.expiration_queue.len() + 6, from_spenders.len() as u64);
        })
    }

    #[test]
    fn test_prune_transaction() {
        let test_conf = proptest::test_runner::Config {
            // creating the state is quite slow and therefore
            // we limit the test cases to 1 with no shrinking
            cases: 1,
            max_shrink_iters: 0,
            ..Default::default()
        };
        let blocks_strategy: Vec<_> = (0..10).map(|_| block_strategy()).collect();
        proptest!(test_conf, move |(mut blocks in blocks_strategy)| {
            let mut state = new_test_state();
            let window_plus_drift = config::TRANSACTION_WINDOW.as_nanos() as u64 +
                                    config::PERMITTED_DRIFT.as_nanos() as u64;
            let curr = 3 * window_plus_drift;
            let old = 0;

            // set the phash to create a real chain
            for i in 1..blocks.len() {
                blocks[i].phash = Some(blocks[i-1].hash().unwrap())
            }

            for (i, block) in blocks.iter_mut().enumerate() {
                // set created_at_time for deduplication
                // the fist 6 blocks are old and will be pruned, the last 4 are in the tx window
                block.transaction.created_at_time = Some(if i < 6 { old } else { curr });
                state.blocks.append(&crate::storage::Cbor(block.clone())).unwrap();
                state.transaction_hashes.insert(block.transaction.hash().unwrap(), i as u64);
                if let Some(created_at_time) = block.transaction.created_at_time {
                    state.transaction_timestamps.insert((created_at_time, i as u64), ());
                }
            }

            // prune no transaction if now == old
            prune_transactions(old, &mut state, usize::MAX);
            prop_assert_eq!(state.blocks.len(), blocks.len() as u64);
            prop_assert_eq!(state.transaction_hashes.len(), blocks.len() as u64);
            prop_assert_eq!(state.transaction_timestamps.len(), blocks.len() as u64);

            // prune only 2 txs if now == curr but limit == 2
            prune_transactions(curr, &mut state, 2);
            prop_assert_eq!(state.blocks.len(), blocks.len() as u64);
            prop_assert_eq!(state.transaction_hashes.len() + 2, blocks.len() as u64);
            prop_assert_eq!(state.transaction_timestamps.len() + 2, blocks.len() as u64);

            // prune only 4 txs if now == curr
            prune_transactions(curr, &mut state, usize::MAX);
            prop_assert_eq!(state.blocks.len(), blocks.len() as u64);
            prop_assert_eq!(state.transaction_hashes.len() + 6, blocks.len() as u64);
            prop_assert_eq!(state.transaction_timestamps.len() + 6, blocks.len() as u64);

            // do not prune anything else because the last 4 txs have created_at_time == curr
            prune_transactions(curr, &mut state, usize::MAX);
            prop_assert_eq!(state.blocks.len(), blocks.len() as u64);
            prop_assert_eq!(state.transaction_hashes.len() + 6, blocks.len() as u64);
            prop_assert_eq!(state.transaction_timestamps.len() + 6, blocks.len() as u64);
        })
    }

    fn new_test_state() -> State {
        let memory_manager = MemoryManager::init(VectorMemory::default());
        let block_log_index_memory = memory_manager.get(MemoryId::new(1));
        let block_log_data_memory = memory_manager.get(MemoryId::new(2));
        let balances_memory = memory_manager.get(MemoryId::new(3));
        let approvals_memory = memory_manager.get(MemoryId::new(4));
        let expiration_queue_memory = memory_manager.get(MemoryId::new(5));
        let transaction_hashes_memory = memory_manager.get(MemoryId::new(6));
        let transaction_timestamps_memory = memory_manager.get(MemoryId::new(7));
        let config_memory = memory_manager.get(MemoryId::new(8));
        State {
            blocks: BlockLog::new(block_log_index_memory, block_log_data_memory),
            balances: Balances::new(balances_memory),
            approvals: Approvals::new(approvals_memory),
            expiration_queue: ExpirationQueue::new(expiration_queue_memory),
            transaction_hashes: TransactionHashes::new(transaction_hashes_memory),
            transaction_timestamps: TransactionTimeStamps::new(transaction_timestamps_memory),
            config: ConfigCell::new(config_memory, crate::config::Config::default()).unwrap(),
            cache: Cache {
                phash: None,
                total_supply: 0,
                hash_tree: RbTree::default(),
            },
        }
    }
}<|MERGE_RESOLUTION|>--- conflicted
+++ resolved
@@ -860,12 +860,8 @@
     use candid::Nat;
     use icrc_ledger_types::{icrc1::account::Account, icrc2::transfer_from::TransferFromError};
 
-<<<<<<< HEAD
     pub const UNKNOWN_GENERIC_ERROR: u64 = 100000;
-=======
-    const UNKNOWN_GENERIC_ERROR: u64 = 100000;
     const DENIED_OWNER: u64 = 100001;
->>>>>>> f5950e74
     const CANNOT_TRANSFER_FROM_ZERO: u64 = 100002;
     const EXPIRED_APPROVAL: u64 = 100003;
 
