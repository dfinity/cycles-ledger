--- conflicted
+++ resolved
@@ -1,11 +1,7 @@
 use candid::{candid_method, Nat, Principal};
 use cycles_ledger::endpoints::{
-<<<<<<< HEAD
-    DataCertificate, GetBlocksArgs, GetBlocksResult, LedgerArgs, WithdrawError, WithdrawFromError,
-=======
     DataCertificate, GetArchivesArgs, GetArchivesResult, GetBlocksArgs, GetBlocksResult,
-    LedgerArgs, SupportedBlockType, WithdrawError,
->>>>>>> be814671
+    LedgerArgs, SupportedBlockType, WithdrawError, WithdrawFromError,
 };
 use cycles_ledger::logs::{Log, LogEntry, Priority};
 use cycles_ledger::logs::{P0, P1};
