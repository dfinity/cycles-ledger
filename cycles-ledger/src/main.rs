--- conflicted
+++ resolved
@@ -183,14 +183,11 @@
         amount,
         fee: config::FEE,
         memo,
-    };
-
-<<<<<<< HEAD
+        created_at_time: args.created_at_time
+    };
+
     deduplicate(args.created_at_time, operation.hash(), now)?;
     let (txid, _hash) = storage::transfer(operation, now);
-=======
-    let (txid, _hash) = storage::transfer(&from, &args.to, amount, memo, now, args.created_at_time);
->>>>>>> 2fd26498
 
     Ok(Nat::from(txid))
 }
@@ -283,6 +280,7 @@
         amount,
         fee: config::FEE,
         memo: memo.clone(),
+        created_at_time: args.created_at_time
     };
     let now = ic_cdk::api::time();
     deduplicate(args.created_at_time, operation.hash(), now)
@@ -311,12 +309,8 @@
             },
         ))
     } else {
-<<<<<<< HEAD
-        let (send, _send_hash) = storage::send(&from, amount, memo, now);
-=======
         let now = ic_cdk::api::time();
         let (send, _send_hash) = storage::send(&from, amount, memo, now, args.created_at_time);
->>>>>>> 2fd26498
         Ok(send)
     }
 }
