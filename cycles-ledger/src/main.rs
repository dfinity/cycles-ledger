--- conflicted
+++ resolved
@@ -189,11 +189,7 @@
         }
     }
 
-<<<<<<< HEAD
-    let (txid, _hash) = storage::transfer(from, to, spender, amount, memo, now)?;
-=======
-    let (txid, _hash) = storage::transfer(&from, &args.to, amount, memo, now, args.created_at_time);
->>>>>>> 55d24c57
+    let (txid, _hash) = storage::transfer(from, to, spender, amount, memo, now, created_at_time)?;
 
     Ok(Nat::from(txid))
 }
